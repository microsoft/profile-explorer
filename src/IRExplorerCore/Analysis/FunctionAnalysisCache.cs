// Copyright (c) Microsoft Corporation. All rights reserved.
// Licensed under the MIT License.

using System.Collections.Generic;
using System.Threading;
using System.Threading.Tasks;
using IRExplorerCore.IR;

namespace IRExplorerCore.Analysis {
    //? TODO: Caching needs some settings like if it should be used, max cached items, etc

    public class FunctionAnalysisCache {
        private static Dictionary<FunctionIR, FunctionAnalysisCache> functionCacheMap_;
        private static bool cacheEnabled_;
        private static object lockObject_ = new object();

        private FunctionIR function_;
        private volatile DominatorAlgorithm dominators_;
        private volatile DominatorAlgorithm postDominators_;
        private volatile CFGReachability reachability_;
        private volatile DominanceFrontier dominanceFrontier_;
        private volatile DominanceFrontier postDominanceFrontier_;

        static FunctionAnalysisCache() {
            functionCacheMap_ = new Dictionary<FunctionIR, FunctionAnalysisCache>();
            cacheEnabled_ = true;
        }

        public static void TestReset() {
            functionCacheMap_ = new Dictionary<FunctionIR, FunctionAnalysisCache>();
            cacheEnabled_ = true;
        }

        public static void DisableCache() {
            cacheEnabled_ = false;
        }

        private FunctionAnalysisCache(FunctionIR function) {
            function_ = function;
        }

        public async Task<DominatorAlgorithm> GetDominatorsAsync() {
            if (dominators_ == null) {
                var result = await ComputeDominators().ConfigureAwait(false);

                if (cacheEnabled_) {
                    Interlocked.Exchange(ref dominators_, result);
                }

                return result;
            }

            return dominators_;
        }

        public async Task<DominatorAlgorithm> GetPostDominatorsAsync() {
            if (postDominators_ == null) {
                var result = await ComputePostDominators().ConfigureAwait(false);

                if (cacheEnabled_) {
                    Interlocked.Exchange(ref postDominators_, result);
                }

                return result;
            }

            return postDominators_;
        }

        public async Task<DominanceFrontier> GetDominanceFrontierAsync() {
            if (dominanceFrontier_ == null) {
                var result = await ComputeDominanceFrontierAsync().ConfigureAwait(false);

                if (cacheEnabled_) {
                    Interlocked.Exchange(ref dominanceFrontier_, result);
                }

                return result;
            }

            return dominanceFrontier_;
        }

        private async Task<DominanceFrontier> ComputeDominanceFrontierAsync() {
            var dominatorAlgorithm = await GetDominatorsAsync().ConfigureAwait(false);
            return new DominanceFrontier(function_, dominatorAlgorithm);
        }

        public async Task<DominanceFrontier> GetPostDominanceFrontierAsync() {
            if (postDominanceFrontier_ == null) {
                var result = await ComputePostDominanceFrontierAsync().ConfigureAwait(false);

                if (cacheEnabled_) {
                    Interlocked.Exchange(ref postDominanceFrontier_, result);
                }

                return result;
            }

            return postDominanceFrontier_;
        }

        private async Task<DominanceFrontier> ComputePostDominanceFrontierAsync() {
            var dominatorAlgorithm = await GetPostDominatorsAsync().ConfigureAwait(false);
            return new DominanceFrontier(function_, dominatorAlgorithm);
        }

        public async Task<CFGReachability> GetReachabilityAsync() {
            if (reachability_ == null) {
                var result = await ComputeReachability().ConfigureAwait(false);

                if (cacheEnabled_) {
                    Interlocked.Exchange(ref reachability_, result);
                }

                return result;
            }

            return reachability_;
        }

        public DominatorAlgorithm GetDominators() {
            return GetDominatorsAsync().Result;
        }

        public DominatorAlgorithm GetPostDominators() {
            return GetPostDominatorsAsync().Result;
        }

        private Task<DominatorAlgorithm> ComputeDominators() {
            return Task.Run(() => new DominatorAlgorithm(function_,
                                                         DominatorAlgorithmOptions.Dominators |
                                                         DominatorAlgorithmOptions.BuildQueryCache |
                                                         DominatorAlgorithmOptions.BuildDominatorTree));
        }

        private Task<DominatorAlgorithm> ComputePostDominators() {
            return Task.Run(() => new DominatorAlgorithm(function_,
                                                         DominatorAlgorithmOptions.PostDominators |
                                                         DominatorAlgorithmOptions.BuildQueryCache |
                                                         DominatorAlgorithmOptions.BuildDominatorTree));
        }

        private Task<CFGReachability> ComputeReachability() {
            return Task.Run(() => new CFGReachability(function_));
        }

        public async Task CacheAll() {
            var domTask = ComputeDominators();
            var postDomTask = ComputePostDominators();
            var reachTask = ComputeReachability();
            await Task.WhenAll(domTask, postDomTask, reachTask);
<<<<<<< HEAD

=======
>>>>>>> d4decb10
            Interlocked.Exchange(ref dominators_, await domTask);
            Interlocked.Exchange(ref postDominators_, await postDomTask);
            Interlocked.Exchange(ref reachability_, await reachTask);
        }

<<<<<<< HEAD
=======
        public async Task CacheAllAsync() {
            await CacheAll();
        }

>>>>>>> d4decb10
        public void InvalidateAll() {
            dominators_ = null;
            postDominators_ = null;
            reachability_ = null;
        }

        public static FunctionAnalysisCache Get(FunctionIR function) {
            lock (lockObject_) {
                if (functionCacheMap_.TryGetValue(function, out var cache)) {
                    return cache;
                }

                cache = new FunctionAnalysisCache(function);

                if (cacheEnabled_) {
                    functionCacheMap_[function] = cache;
                }

                return cache;
            }
        }

        public static bool Remove(FunctionIR function) {
            lock (lockObject_) {
                return functionCacheMap_.Remove(function);
            }
        }

        public static void ResetCache() {
            lock (lockObject_) {
                functionCacheMap_.Clear();
            }
        }
    }
}<|MERGE_RESOLUTION|>--- conflicted
+++ resolved
@@ -150,22 +150,16 @@
             var postDomTask = ComputePostDominators();
             var reachTask = ComputeReachability();
             await Task.WhenAll(domTask, postDomTask, reachTask);
-<<<<<<< HEAD
 
-=======
->>>>>>> d4decb10
             Interlocked.Exchange(ref dominators_, await domTask);
             Interlocked.Exchange(ref postDominators_, await postDomTask);
             Interlocked.Exchange(ref reachability_, await reachTask);
         }
-
-<<<<<<< HEAD
-=======
-        public async Task CacheAllAsync() {
+		
+		public async Task CacheAllAsync() {
             await CacheAll();
         }
 
->>>>>>> d4decb10
         public void InvalidateAll() {
             dominators_ = null;
             postDominators_ = null;
