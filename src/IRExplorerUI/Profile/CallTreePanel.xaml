--- conflicted
+++ resolved
@@ -134,7 +134,6 @@
             Content="m!F"
             IsChecked="{Binding Path=Settings.PrependModuleToFunction, Mode=TwoWay}"
             ToolTip="Show the module name in front of the function name" />
-<<<<<<< HEAD
           <ToggleButton
             IsEnabled="False"
             Height="20"
@@ -154,127 +153,124 @@
           </ToggleButton>
           <Separator/>
            <Menu
-=======
-          <Menu
-            Height="20"
-            Margin="2,0,0,0"
-            VerticalAlignment="Center"
-            ToolTip="Color functions based on the module name"
-            Visibility="{Binding ProfileControlsVisible, Converter={StaticResource BoolToVisibilityConverter}}">
-            <MenuItem
-              x:Name="ModuleMenu"
->>>>>>> 1c410d17
               Height="20"
-              Margin="0,0,0,0"
-              Padding="0,0,0,0"
-              Background="{Binding Path=HasEnabledMarkedModules, Converter={StaticResource BooToParameter}, ConverterParameter=#B4D4F4}"
-              OverridesDefaultStyle="True"
-              SubmenuOpened="ModuleMenu_OnSubmenuOpened">
-              <MenuItem.Header>
-                <StackPanel Orientation="Horizontal">
-                  <TextBlock
-                    Margin="4,0,0,0"
-                    VerticalAlignment="Bottom"
-                    Text="Modules" />
-                  <Path
-                    Margin="4,2,2,0"
-                    VerticalAlignment="Center"
-                    Data="M 0 0 L 3 3 L 6 0 Z"
-                    Fill="Black" />
-                </StackPanel>
-              </MenuItem.Header>
+              Margin="2,0,0,0"
+              VerticalAlignment="Center"
+              ToolTip="Color functions based on the module name"
+              Visibility="{Binding ProfileControlsVisible, Converter={StaticResource BoolToVisibilityConverter}}">
               <MenuItem
-                Click="ToggleButton_Click"
-                Header="Mark Functions Based on Module Name"
-                IsCheckable="True"
-                IsChecked="{Binding MarkingSettings.UseModuleColors}"
-                Style="{DynamicResource SubMenuItemHeaderStyle}"
-                ToolTip="Use a different color for specified modules" />
-              <Separator />
+                x:Name="ModuleMenu"
+                Height="20"
+                Margin="0,0,0,0"
+                Padding="0,0,0,0"
+                Background="{Binding Path=HasEnabledMarkedModules, Converter={StaticResource BooToParameter}, ConverterParameter=#B4D4F4}"
+                OverridesDefaultStyle="True"
+                SubmenuOpened="ModuleMenu_OnSubmenuOpened">
+                <MenuItem.Header>
+                  <StackPanel Orientation="Horizontal">
+                    <TextBlock
+                      Margin="4,0,0,0"
+                      VerticalAlignment="Bottom"
+                      Text="Modules" />
+                    <Path
+                      Margin="4,2,2,0"
+                      VerticalAlignment="Center"
+                      Data="M 0 0 L 3 3 L 6 0 Z"
+                      Fill="Black" />
+                  </StackPanel>
+                </MenuItem.Header>
+                <MenuItem
+                  Click="ToggleButton_Click"
+                  Header="Mark Functions Based on Module Name"
+                  IsCheckable="True"
+                  IsChecked="{Binding MarkingSettings.UseModuleColors}"
+                  Style="{DynamicResource SubMenuItemHeaderStyle}"
+                  ToolTip="Use a different color for specified modules" />
+                <Separator />
+                <MenuItem
+                  Click="ClearModulesButton_Click"
+                  Header="Clear Marked Modules"
+                  Style="{DynamicResource SubMenuItemHeaderStyle}"
+                  ToolTip="Remove all saved module markings" />
+              </MenuItem>
+            </Menu>
+            <Menu
+              Height="20"
+              Margin="2,0,0,0"
+              VerticalAlignment="Center"
+              ToolTip="Color functions based on the function name"
+              Visibility="{Binding ProfileControlsVisible, Converter={StaticResource BoolToVisibilityConverter}}">
               <MenuItem
-                Click="ClearModulesButton_Click"
-                Header="Clear Marked Modules"
-                Style="{DynamicResource SubMenuItemHeaderStyle}"
-                ToolTip="Remove all saved module markings" />
-            </MenuItem>
-          </Menu>
-          <Menu
-            Height="20"
-            Margin="2,0,0,0"
-            VerticalAlignment="Center"
-            ToolTip="Color functions based on the function name"
-            Visibility="{Binding ProfileControlsVisible, Converter={StaticResource BoolToVisibilityConverter}}">
-            <MenuItem
-              x:Name="FunctionMenu"
-              Height="20"
-              Margin="0,0,0,0"
-              Padding="0,0,0,0"
-              Background="{Binding Path=HasEnabledMarkedFunctions, Converter={StaticResource BooToParameter}, ConverterParameter=#B4D4F4}"
-              OverridesDefaultStyle="True"
-              SubmenuOpened="FunctionMenu_OnSubmenuOpened">
-              <MenuItem.Header>
-                <StackPanel Orientation="Horizontal">
-                  <TextBlock
-                    Margin="4,0,0,0"
-                    VerticalAlignment="Bottom"
-                    Text="Functions" />
-                  <Path
-                    Margin="4,2,2,0"
-                    VerticalAlignment="Center"
-                    Data="M 0 0 L 3 3 L 6 0 Z"
-                    Fill="Black" />
-                </StackPanel>
-              </MenuItem.Header>
-              <MenuItem
-                Click="ToggleButton_Click"
-                Header="Mark Functions Based on Name"
-                IsCheckable="True"
-                IsChecked="{Binding MarkingSettings.UseFunctionColors}"
-                Style="{DynamicResource SubMenuItemHeaderStyle}"
-                ToolTip="Use a different color for specified functions" />
-              <Separator />
-              <MenuItem
-                Click="ClearFunctionsButton_Click"
-                Header="Clear Marked Functions"
-                Style="{DynamicResource SubMenuItemHeaderStyle}"
-                ToolTip="Remove all saved function markings" />
-              <Separator />
-              <MenuItem
-                Click="ExportMarkedFunctionsHtmlMenu_OnClick"
-                Header="Export Marked Functions as HTML File"
-                ToolTip="Save the report with marked function as an HTML file">
-                <MenuItem.Icon>
-                  <Image
-                    Width="16"
-                    Height="16"
-                    Source="{StaticResource SourceIcon}" />
-                </MenuItem.Icon>
+                x:Name="FunctionMenu"
+                Height="20"
+                Padding="0,0,0,0"
+                Margin="0,0,0,0"
+                Background="{Binding Path=HasEnabledMarkedFunctions, Converter={StaticResource BooToParameter}, ConverterParameter=#B4D4F4}"
+                OverridesDefaultStyle="True"
+                SubmenuOpened="FunctionMenu_OnSubmenuOpened">
+                <MenuItem.Header>
+                  <StackPanel Orientation="Horizontal">
+                    <TextBlock
+                      Margin="4,0,0,0"
+                      VerticalAlignment="Bottom"
+                      Text="Functions" />
+                    <Path
+                      Margin="4,2,2,0"
+                      VerticalAlignment="Center"
+                      Data="M 0 0 L 3 3 L 6 0 Z"
+                      Fill="Black" />
+                  </StackPanel>
+                </MenuItem.Header>
+                <MenuItem
+                  Click="ToggleButton_Click"
+                  Header="Mark Functions Based on Name"
+                  IsCheckable="True"
+                  IsChecked="{Binding MarkingSettings.UseFunctionColors}"
+                  Style="{DynamicResource SubMenuItemHeaderStyle}"
+                  ToolTip="Use a different color for specified functions" />
+                <Separator />
+                <MenuItem
+                  Click="ClearFunctionsButton_Click"
+                  Header="Clear Marked Functions"
+                  Style="{DynamicResource SubMenuItemHeaderStyle}"
+                  ToolTip="Remove all saved function markings" />
+                <Separator/>
+                <MenuItem
+                  Click="ExportMarkedFunctionsHtmlMenu_OnClick"
+                  Header="Export Marked Functions as HTML File"
+                  ToolTip="Save the report with marked function as an HTML file">
+                  <MenuItem.Icon>
+                    <Image
+                      Width="16"
+                      Height="16"
+                      Source="{StaticResource SourceIcon}" />
+                  </MenuItem.Icon>
+                </MenuItem>
+                <MenuItem
+                  Click="ExportMarkedFunctionsMarkdownMenu_OnClick"
+                  Header="Export Marked Functions as Markdown File"
+                  ToolTip="Save the report with marked function as a Markdown file">
+                  <MenuItem.Icon>
+                    <Image
+                      Width="16"
+                      Height="16"
+                      Source="{StaticResource DocumentIcon}" />
+                  </MenuItem.Icon>
+                </MenuItem>
+                <Separator/>
+                <MenuItem
+                  Click="CopyMarkedFunctionMenu_OnClick"
+                  Header="Copy Marked Functions"
+                  ToolTip="Copy the report with marked functions as an HTML table">
+                  <MenuItem.Icon>
+                    <Image
+                      Width="16"
+                      Height="16"
+                      Source="{StaticResource ClipboardIcon}" />
+                  </MenuItem.Icon>
+                </MenuItem>
               </MenuItem>
-              <MenuItem
-                Click="ExportMarkedFunctionsMarkdownMenu_OnClick"
-                Header="Export Marked Functions as Markdown File"
-                ToolTip="Save the report with marked function as a Markdown file">
-                <MenuItem.Icon>
-                  <Image
-                    Width="16"
-                    Height="16"
-                    Source="{StaticResource DocumentIcon}" />
-                </MenuItem.Icon>
-              </MenuItem>
-              <Separator />
-              <MenuItem
-                Click="CopyMarkedFunctionMenu_OnClick"
-                Header="Copy Marked Functions"
-                ToolTip="Copy the report with marked functions as an HTML table">
-                <MenuItem.Icon>
-                  <Image
-                    Width="16"
-                    Height="16"
-                    Source="{StaticResource ClipboardIcon}" />
-                </MenuItem.Icon>
-              </MenuItem>
-            </MenuItem>
-          </Menu>
+            </Menu>
           <Separator />
 
           <Image Source="{StaticResource SearchIcon}" Style="{StaticResource DisabledImageStyle}" />
