﻿using System;
using System.Collections.Generic;
using System.Diagnostics;
using System.Threading.Tasks;
using System.Windows;
using System.Windows.Controls;
using System.Windows.Input;
using System.Windows.Media.Animation;
using System.Windows.Threading;
using DocumentFormat.OpenXml.Wordprocessing;
using Google.Protobuf.WellKnownTypes;
using IRExplorerCore.Graph;

namespace IRExplorerUI.Profile;

public partial class FlameGraphPanel : ToolPanelControl {
    public static DependencyProperty FlameGraphWidthProperty =
        DependencyProperty.Register(nameof(FlameGraphWidth), typeof(double), typeof(FlameGraphPanel),
            new PropertyMetadata(0.0, FlameGraphWeightChanged));

    public double FlameGraphWidth
    {
        get {
            return GraphViewer.MaxGraphWidth;
        }
        set {
            GraphViewer.UpdateMaxWidth(value);
        }
    }

    private static void FlameGraphWeightChanged(DependencyObject d, DependencyPropertyChangedEventArgs e) {
        if (d is FlameGraphPanel panel) {
            panel.FlameGraphWidth = (double)e.NewValue;
        }
    }

    public static DependencyProperty FlameGraphOffsetProperty =
        DependencyProperty.Register(nameof(FlameGraphOffset), typeof(double), typeof(FlameGraphPanel),
            new PropertyMetadata(0.0, FlameGraphOffsetChanged));

    public double FlameGraphOffset
    {
        get {
            return 0;
        }
        set {
            //GraphViewer.UpdateMaxWidth(value);
        }
    }

    private static void FlameGraphOffsetChanged(DependencyObject d, DependencyPropertyChangedEventArgs e) {
        if (d is FlameGraphPanel panel) {

            panel.AdjustGraphOffset2((double)e.NewValue);
        }
    }

    private const double ZoomAmount = 500;
    private const double ScrollWheelZoomAmount = 300;
    private const double FastPanOffset = 1000;
    private const double PanOffset = 100;
    private const double ZoomAnimationDuration = 240;
    private const double ScrollWheelZoomAAnimationDuration = 120;

    private bool dragging_;
    private Point draggingStart_;
    private Point draggingViewStart_;
    private Stack<FlameGraphState> stateStack_;

    public FlameGraphPanel() {
        InitializeComponent();
        stateStack_ = new Stack<FlameGraphState>();

        SetupEvents();
    }

    public override ToolPanelKind PanelKind => ToolPanelKind.FlameGraph;
    private double GraphAreaWidth => GraphHost.ViewportWidth - 1;
    private double GraphAreaHeight=> GraphHost.ViewportHeight;
    private Rect GraphArea => new Rect(0, 0, GraphAreaWidth, GraphAreaHeight);
    private double GraphZoomRatio => GraphViewer.MaxGraphWidth / GraphAreaWidth;

    public async Task Initialize(ProfileCallTree callTree) {
        try {
            var x = GraphArea;
            Trace.WriteLine("Using graph");
            Trace.WriteLine($"{x}");
        }
        catch (Exception ex) {
            Trace.WriteLine(ex.Message);
        }

        await GraphViewer.Initialize(callTree, GraphArea);
    }

    private void SetupEvents() {
        PreviewMouseWheel += GraphPanel_PreviewMouseWheel;
        KeyDown += GraphPanel_PreviewKeyDown;
        MouseLeftButtonDown += GraphPanel_MouseLeftButtonDown;
        MouseLeftButtonUp += GraphPanel_MouseLeftButtonUp;
        MouseDoubleClick += OnMouseDoubleClick;
        MouseMove += GraphPanel_MouseMove;
    }

    private async void OnMouseDoubleClick(object sender, MouseButtonEventArgs e) {
        var pointedNode = GraphViewer.FindPointedNode(e.GetPosition(GraphViewer));

        if (pointedNode != null) {
            await EnlargeNode(pointedNode);
        }
    }

    private FlameGraphNode enlargedNode_;
    private double zoomPointX_;
    private double initialWidth_;
    private double initialOffsetX_;

    private double endOffsetX_;
    private FlameGraphNode offsetNode_;


    private async Task EnlargeNode(FlameGraphNode node, bool saveState = true) {
        if (Utils.IsControlModifierActive()) {
            await ChangeRootNode(node, true);
            return;
        }

        if (saveState) {
            SaveCurrentState(FlameGraphStateKind.EnlargeNode);
        }

        enlargedNode_ = node;

        // How wide the entire graph needs to be so that the node fils the view.
        double newMaxWidth = GraphAreaWidth * ((double)GraphViewer.FlameGraph.RootWeight.Ticks / node.Weight.Ticks);

<<<<<<< HEAD
        // nmw = area * * ratio
        // ration = nmw / area
        // cr = maxwidth/area

=======
>>>>>>> 1523568f
        if (true) {
            SetMaxWidth(newMaxWidth, true, ZoomAnimationDuration);

            double ratio = ((double)GraphViewer.FlameGraph.RootWeight.Ticks / node.Weight.Ticks);
            double prevRatio = GraphViewer.MaxGraphWidth / GraphAreaWidth;
            double offsetRatio = prevRatio > 0 ? ratio / prevRatio : ratio;

            offsetNode_ = node;
            initialWidth_ = newMaxWidth;
            initialOffsetX_ = GraphHost.HorizontalOffset;
            endOffsetX_ = node.Bounds.Left * offsetRatio;

            var animation = new DoubleAnimation(0.0, 1.0, TimeSpan.FromMilliseconds(ZoomAnimationDuration));

            animation.Completed += (sender, args) => {
                offsetNode_ = null;
                initialOffsetX_ = 0;
                initialWidth_ = 0;
                endOffsetX_ = 0;
                Dispatcher.BeginInvoke(() => {
                    double newNodeX = node.Bounds.Left;
                    double offset = Math.Min(newNodeX, newMaxWidth);
                    GraphHost.ScrollToHorizontalOffset(offset);

                });
            };
            BeginAnimation(FlameGraphOffsetProperty, animation, HandoffBehavior.SnapshotAndReplace);
        }
        else {
            SetMaxWidth(newMaxWidth, false);
            double newNodeX = node.Bounds.Left;

            // Updating scroll viewer offset must be delayed until
            // it adjusts to the change in size of the graph...
            //! TOOD: Needed for other places?
            Dispatcher.BeginInvoke(() => {
                double offset = Math.Min(newNodeX, newMaxWidth);
                GraphHost.ScrollToHorizontalOffset(offset);

            });
        }
    }

    public async Task ChangeRootNode(FlameGraphNode node, bool saveState = true) {
        if (saveState) {
            SaveCurrentState(FlameGraphStateKind.ChangeRootNode);
        }

        ResetHighlightedNodes();
        await GraphViewer.Initialize(GraphViewer.FlameGraph.CallTree, node.CallTreeNode,
            new Rect(0, 0, GraphHost.ActualWidth, GraphHost.ActualHeight));
    }

    enum FlameGraphStateKind {
        Default,
        EnlargeNode,
        ChangeRootNode
    }

    class FlameGraphState {
        public FlameGraphStateKind Kind { get; set; }
        public FlameGraphNode Node { get; set; }
        public double MaxGraphWidth { get; set; }
        public double HorizontalOffset { get; set; }
        public double VerticalOffset { get; set; }
    }

    private void SaveCurrentState(FlameGraphStateKind changeKind) {
        var state = new FlameGraphState() {
            Kind = changeKind,
            MaxGraphWidth = GraphViewer.MaxGraphWidth,
            HorizontalOffset = GraphHost.HorizontalOffset,
            VerticalOffset = GraphHost.VerticalOffset
        };

        switch (changeKind) {
            case FlameGraphStateKind.EnlargeNode: {
                state.Node = enlargedNode_;
                break;
            }
            case FlameGraphStateKind.ChangeRootNode: {
                state.Node = GraphViewer.FlameGraph.RootNode;
                break;
            }
        }

        stateStack_.Push(state);
    }

    async Task RestorePreviousState() {
        if (!stateStack_.TryPop(out var state)) {
            return;
        }

        switch (state.Kind) {
            case FlameGraphStateKind.EnlargeNode: {
                EnlargeNode(state.Node, false);
                break;
            }
            case FlameGraphStateKind.ChangeRootNode: {
                await ChangeRootNode(state.Node);
                break;
            }
            default: {
                SetMaxWidth(state.MaxGraphWidth, false);
                GraphHost.ScrollToHorizontalOffset(state.HorizontalOffset);
                GraphHost.ScrollToVerticalOffset(state.VerticalOffset);
                break;
            }
        }
    }

    void ResetHighlightedNodes() {
        GraphViewer.ResetNodeHighlighting();
    }

    private void GraphPanel_MouseMove(object sender, MouseEventArgs e) {
        if (dragging_) {
            var offset = draggingViewStart_ - (e.GetPosition(GraphHost) - draggingStart_);
            GraphHost.ScrollToHorizontalOffset(offset.X);
            GraphHost.ScrollToVerticalOffset(offset.Y);
            e.Handled = true;
        }
    }

    private void GraphPanel_MouseLeftButtonUp(object sender, MouseButtonEventArgs e) {
        if (dragging_) {
            dragging_ = false;
            ReleaseMouseCapture();
            e.Handled = true;
        }
    }

    private void GraphPanel_MouseLeftButtonDown(object sender, MouseButtonEventArgs e) {
        // Start dragging the graph only if the click starts inside the scroll area,
        // excluding the scroll bars, and it in an empty spot.
        var point = e.GetPosition(GraphHost);
        Focus();

        if (point.X < 0 ||
            point.Y < 0 ||
            point.X >= GraphHost.ViewportWidth ||
            point.Y >= GraphHost.ViewportHeight) {
            return;
        }

        var pointedNode = GraphViewer.FindPointedNode(e.GetPosition(GraphViewer));

        if (pointedNode != null) {
            return;
        }

        dragging_ = true;
        draggingStart_ = point;
        draggingViewStart_ = new Point(GraphHost.HorizontalOffset, GraphHost.VerticalOffset); CaptureMouse();
        CaptureMouse();
        e.Handled = true;
    }

    private void GraphPanel_PreviewKeyDown(object sender, KeyEventArgs e) {
        double offsetX = GraphHost.HorizontalOffset;
        double offsetY = GraphHost.VerticalOffset;

        switch (e.Key) {
            case Key.Right: {
                offsetX += GetPanOffset();
                e.Handled = true;
                break;
            }
            case Key.Left: {
                offsetX -= GetPanOffset();
                e.Handled = true;
                break;
            }
            case Key.Up: {
                offsetY -= GetPanOffset();
                e.Handled = true;
                break;
            }
            case Key.Down: {
                offsetY += GetPanOffset();
                e.Handled = true;
                break;
            }
            case Key.OemPlus:
            case Key.Add: {
                if (Utils.IsControlModifierActive()) {
                    ZoomIn();
                    e.Handled = true;
                }

                return;
            }
            case Key.OemMinus:
            case Key.Subtract: {
                if (Utils.IsControlModifierActive()) {
                    ZoomOut();
                    e.Handled = true;
                }

                return;
            }
        }

        if (e.Handled) {
            GraphHost.ScrollToHorizontalOffset(offsetX);
            GraphHost.ScrollToVerticalOffset(offsetY);
        }
    }

    private void SetMaxWidth(double maxWidth, bool animate = true, double duration = ZoomAnimationDuration) {
        if (animate) {
            var animation = new DoubleAnimation(GraphViewer.MaxGraphWidth, maxWidth, TimeSpan.FromMilliseconds(duration));
            BeginAnimation(FlameGraphWidthProperty, animation, HandoffBehavior.SnapshotAndReplace);
        }
        else {
            GraphViewer.UpdateMaxWidth(maxWidth);
        }
    }

    private void AdjustMaxWidth(double amount, bool animate = true, double duration = ZoomAnimationDuration) {
        double newWidth = Math.Max(0, GraphViewer.MaxGraphWidth + amount);
        SetMaxWidth(newWidth, animate, duration);
    }

    private void GraphPanel_PreviewMouseWheel(object sender, MouseWheelEventArgs e) {
        if (!Utils.IsKeyboardModifierActive()) {
            return;
        }

        double amount = ScrollWheelZoomAmount * GraphZoomRatio; // Keep step consistent.
        double step = amount * Math.CopySign(1 + e.Delta / 1000.0, e.Delta);
        double zoomPointX = e.GetPosition(GraphViewer).X;
        AdjustZoom(step, zoomPointX, true, ScrollWheelZoomAAnimationDuration);
        e.Handled = true;
    }

    private void AdjustZoom(double step, double zoomPointX, bool animate = false, double duration = 0.0) {
        double initialWidth = GraphViewer.MaxGraphWidth;
        double initialOffsetX = GraphHost.HorizontalOffset;
        AdjustMaxWidth(step, animate, duration);

        // Maintain the zoom point under the mouse by adjusting the horizontal offset.
        if (animate) {
            zoomPointX_ = zoomPointX;
            initialWidth_ = initialWidth;
            initialOffsetX_ = initialOffsetX;
            var animation = new DoubleAnimation(0.0, 1.0, TimeSpan.FromMilliseconds(duration));
            BeginAnimation(FlameGraphOffsetProperty, animation, HandoffBehavior.SnapshotAndReplace);
        }
        else {
            AdjustGraphOffset(zoomPointX, initialWidth, initialOffsetX);
        }
    }

    private void AdjustGraphOffset(double zoomPointX, double initialWidth, double initialOffsetX) {
        double zoom = GraphViewer.MaxGraphWidth / initialWidth;
        double offsetAdjustment = (initialOffsetX / zoom + zoomPointX);
        GraphHost.ScrollToHorizontalOffset(offsetAdjustment * zoom - zoomPointX);
    }

    public static double EaseIn(double t)
    {
        return t * t;
    }

    static double Flip(double x)
    {
        return 1 - x;
    }

    public static double EaseOut(double t)
    {
        return Flip(EaseIn(Flip(t)));
    }

    static double Lerp(double start_value, double end_value, double pct)
    {
        return (start_value + (end_value - start_value) * pct);
    }

    private void AdjustGraphOffset2(double progress)
    {
        if (offsetNode_ != null) {
            double newNodeX = offsetNode_.Bounds.Left;
            double offset = Math.Min(newNodeX, initialWidth_);

            //offset = initialOffsetX_ + (offset - initialOffsetX_) * progress;

            offset = Lerp(initialOffsetX_, endOffsetX_, progress);

            //Trace.WriteLine($"{offset}, {Math.Min(newNodeX, initialWidth_)}");
            //offset = Math.Min(offset, initialOffsetX_);
            GraphHost.ScrollToHorizontalOffset(offset);
            return;
        }

        double zoom = GraphViewer.MaxGraphWidth / initialWidth_;
        double offsetAdjustment = (initialOffsetX_ / zoom + zoomPointX_);
        GraphHost.ScrollToHorizontalOffset(offsetAdjustment * zoom - zoomPointX_);
    }

    private double GetPanOffset() {
        return Utils.IsKeyboardModifierActive() ? FastPanOffset : PanOffset;
    }

    private void ExecuteGraphResetWidth(object sender, ExecutedRoutedEventArgs e) {
        //? TODO: Buttons should be disabled
        if (!GraphViewer.IsInitialized) {
            return;
        }

        SetMaxWidth(GraphAreaWidth);
        ResetHighlightedNodes();
    }

    private void ExecuteGraphFitAll(object sender, ExecutedRoutedEventArgs e) {
        SetMaxWidth(GraphAreaWidth);
    }

    private void ExecuteGraphZoomIn(object sender, ExecutedRoutedEventArgs e) {
        ZoomIn();
    }

    private void ZoomIn()     {
        double zoomPointX = GraphAreaWidth / 2;
        AdjustZoom(ZoomAmount * GraphZoomRatio, zoomPointX, true, ZoomAnimationDuration);
    }

    private void ExecuteGraphZoomOut(object sender, ExecutedRoutedEventArgs e) {
        ZoomOut();
    }

    private void ZoomOut()     {
        double zoomPointX = GraphAreaWidth / 2;
        AdjustZoom(-ZoomAmount * GraphZoomRatio, zoomPointX, true, ZoomAnimationDuration);
    }

    private void PanelToolbarTray_SettingsClicked(object sender, EventArgs e) {
        throw new NotImplementedException();
    }

    private void ToolBar_Loaded(object sender, RoutedEventArgs e) {
        Utils.PatchToolbarStyle(sender as ToolBar);
    }

    private void GraphHost_OnScrollChanged(object sender, ScrollChangedEventArgs e) {
        if (!GraphViewer.IsInitialized) {
            return;
        }

        var area = new Rect(GraphHost.HorizontalOffset, GraphHost.VerticalOffset,
            GraphAreaWidth, GraphAreaHeight);
        GraphViewer.UpdateVisibleArea(area);
    }

    private async void ButtonBase_OnClick(object sender, RoutedEventArgs e) {
        await RestorePreviousState();
    }

    private void ButtonBase_OnClick2(object sender, RoutedEventArgs e) {
        if (enlargedNode_ != null &&  enlargedNode_.Parent != null) {
            EnlargeNode(enlargedNode_.Parent);
        }
    }

    public async Task DisplayFlameGraph() {
        await Dispatcher.BeginInvoke(async () => {
            await Initialize(Session.ProfileData.CallTree);
        }, DispatcherPriority.Background);
    }

    public override void OnSessionEnd() {
        base.OnSessionEnd();
        ResetHighlightedNodes();
        GraphViewer.Reset();
    }
}<|MERGE_RESOLUTION|>--- conflicted
+++ resolved
@@ -134,13 +134,10 @@
         // How wide the entire graph needs to be so that the node fils the view.
         double newMaxWidth = GraphAreaWidth * ((double)GraphViewer.FlameGraph.RootWeight.Ticks / node.Weight.Ticks);
 
-<<<<<<< HEAD
         // nmw = area * * ratio
         // ration = nmw / area
         // cr = maxwidth/area
 
-=======
->>>>>>> 1523568f
         if (true) {
             SetMaxWidth(newMaxWidth, true, ZoomAnimationDuration);
 
