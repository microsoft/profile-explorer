﻿using System;
using System.Collections.Generic;
using System.Diagnostics;
using System.IO;
using System.Linq;
using System.Text;
using System.Threading.Tasks;
using System.Web;
using System.Windows;
using System.Windows.Controls;
using System.Windows.Input;
using System.Windows.Media;
using HtmlAgilityPack;
using IRExplorerCore;
using IRExplorerCore.IR;
using IRExplorerCore.IR.Tags;
using IRExplorerCore.Utilities;
using IRExplorerUI.Document;
using IRExplorerUI.Profile.Document;

namespace IRExplorerUI.Profile;

public record FunctionMarkingCategory(
  FunctionMarkingStyle Marking,
  TimeSpan Weight,
  double Percentage,
  ProfileCallTreeNode HottestFunction,
  List<ProfileCallTreeNode> SortedFunctions) {

  public virtual bool Equals(FunctionMarkingCategory other) {
    if (ReferenceEquals(null, other)) return false;
    if (ReferenceEquals(this, other)) return true;
    return Equals(Marking, other.Marking) &&
           Weight.Equals(other.Weight) && Equals(HottestFunction, other.HottestFunction) &&
           SortedFunctions.AreEqual(other.SortedFunctions);
  }
}

public static class ProfilingUtils {
  public static void CreateInstancesMenu(MenuItem menu, IRTextSection section,
                                         FunctionProfileData funcProfile,
                                         RoutedEventHandler menuClickHandler,
                                         TextViewSettingsBase settings, ISession session) {
    var defaultItems = DocumentUtils.SaveDefaultMenuItems(menu);
    var profileItems = new List<ProfileMenuItem>();
    var valueTemplate = (DataTemplate)Application.Current.FindResource("ProfileMenuItemValueTemplate");
    var markerSettings = settings.ProfileMarkerSettings;
    int order = 0;
    double maxWidth = 0;

    var nodes = session.ProfileData.CallTree.GetSortedCallTreeNodes(section.ParentFunction);
    int maxCallers = nodes.Count >= 2 ? CommonParentCallerIndex(nodes[0], nodes[1]) : Int32.MaxValue;

    foreach (var node in nodes) {
      double weightPercentage = funcProfile.ScaleWeight(node.Weight);

      if (!markerSettings.IsVisibleValue(order++, weightPercentage) ||
          !node.HasCallers) {
        break;
      }

      var (title, tooltip) = GenerateInstancePreviewText(node, session, maxCallers);
      string text = $"({markerSettings.FormatWeightValue(null, node.Weight)})";

      var value = new ProfileMenuItem(text, node.Weight.Ticks, weightPercentage) {
        PrefixText = title,
        ToolTip = tooltip,
        ShowPercentageBar = markerSettings.ShowPercentageBar(weightPercentage),
        TextWeight = markerSettings.PickTextWeight(weightPercentage),
        PercentageBarBackColor = markerSettings.PercentageBarBackColor.AsBrush(),
      };

      var item = new MenuItem {
        Header = value,
        IsCheckable = true,
        StaysOpenOnClick = true,
        Tag = node,
        HeaderTemplate = valueTemplate,
        Style = (Style)Application.Current.FindResource("SubMenuItemHeaderStyle")
      };

      item.Click += menuClickHandler;
      defaultItems.Add(item);
      profileItems.Add(value);

      // Make sure percentage rects are aligned.
      Utils.UpdateMaxMenuItemWidth(title, ref maxWidth, menu);
    }

    foreach (var value in profileItems) {
      value.MinTextWidth = maxWidth;
    }

    menu.Items.Clear();
    DocumentUtils.RestoreDefaultMenuItems(menu, defaultItems);
  }

  public static void CreateThreadsMenu(MenuItem menu, IRTextSection section,
                                       FunctionProfileData funcProfile,
                                       RoutedEventHandler menuClickHandler,
                                       TextViewSettingsBase settings, ISession session) {
    var defaultItems = DocumentUtils.SaveDefaultMenuItems(menu);
    var profileItems = new List<ProfileMenuItem>();

    var valueTemplate = (DataTemplate)Application.Current.FindResource("ProfileMenuItemValueTemplate");
    var markerSettings = settings.ProfileMarkerSettings;
    var timelineSettings = App.Settings.TimelineSettings;
    int order = 0;
    double maxWidth = 0;

    var node = session.ProfileData.CallTree.GetCombinedCallTreeNode(section.ParentFunction);

    foreach (var thread in node.SortedByWeightPerThreadWeights) {
      double weightPercentage = funcProfile.ScaleWeight(thread.Values.Weight);


      var threadInfo = session.ProfileData.FindThread(thread.ThreadId);
      var backColor = timelineSettings.GetThreadBackgroundColors(threadInfo, thread.ThreadId).Margin;

      string text = $"({markerSettings.FormatWeightValue(null, thread.Values.Weight)})";
      string tooltip = threadInfo is {HasName: true} ? threadInfo.Name : null;
      string title = !string.IsNullOrEmpty(tooltip) ? $"{thread.ThreadId} ({tooltip})" : $"{thread.ThreadId}";

      var value = new ProfileMenuItem(text, node.Weight.Ticks, weightPercentage) {
        PrefixText = title,
        ToolTip = tooltip,
        ShowPercentageBar = markerSettings.ShowPercentageBar(weightPercentage),
        TextWeight = markerSettings.PickTextWeight(weightPercentage),
        PercentageBarBackColor = markerSettings.PercentageBarBackColor.AsBrush(),
      };

      var item = new MenuItem {
        Header = value,
        IsCheckable = true,
        StaysOpenOnClick = true,
        Tag = thread.ThreadId,
        Background = backColor,
        HeaderTemplate = valueTemplate,
        Style = (Style)Application.Current.FindResource("SubMenuItemHeaderStyle")
      };

      item.Click += menuClickHandler;
      defaultItems.Add(item);
      profileItems.Add(value);

      // Make sure percentage rects are aligned.
      Utils.UpdateMaxMenuItemWidth(title, ref maxWidth, menu);
    }

    foreach (var value in profileItems) {
      value.MinTextWidth = maxWidth;
    }

    menu.Items.Clear();
    DocumentUtils.RestoreDefaultMenuItems(menu, defaultItems);
  }

  public static void CreateInlineesMenu(MenuItem menu, IRTextSection section,
                                        List<InlineeListItem> inlineeList,
                                        FunctionProfileData funcProfile,
                                        RoutedEventHandler menuClickHandler,
                                        TextViewSettingsBase settings, ISession session) {
    var defaultItems = DocumentUtils.SaveDefaultMenuItems(menu);
    var profileItems = new List<ProfileMenuItem>();
    var valueTemplate = (DataTemplate)Application.Current.FindResource("ProfileMenuItemValueTemplate");
    var markerSettings = settings.ProfileMarkerSettings;
    int order = 0;
    double maxWidth = 0;

    // Compute time spent in non-inlinee parts.
    TimeSpan inlineeWeightSum = TimeSpan.Zero;

    foreach (var node in inlineeList) {
      inlineeWeightSum += node.ExclusiveWeight;
    }

    var nonInlineeWeight = funcProfile.Weight - inlineeWeightSum;
    double nonInlineeWeightPercentage = funcProfile.ScaleWeight(nonInlineeWeight);
    string nonInlineeText = $"({markerSettings.FormatWeightValue(null, nonInlineeWeight)})";

    var nonInlineeValue = new ProfileMenuItem(nonInlineeText, nonInlineeWeight.Ticks, nonInlineeWeightPercentage) {
      PrefixText = "Non-Inlinee Code",
      ToolTip = "Time for code not originating from an inlined function",
      ShowPercentageBar = markerSettings.ShowPercentageBar(nonInlineeWeightPercentage),
      TextWeight = markerSettings.PickTextWeight(nonInlineeWeightPercentage),
      PercentageBarBackColor = markerSettings.PercentageBarBackColor.AsBrush(),
    };
    profileItems.Add(nonInlineeValue);

    if (defaultItems.Count > 0 &&
        defaultItems[0] is MenuItem nonInlineeItem) {
      nonInlineeItem.Header = nonInlineeValue;
      nonInlineeItem.HeaderTemplate = valueTemplate;
    }

    foreach (var node in inlineeList) {
      double weightPercentage = funcProfile.ScaleWeight(node.ExclusiveWeight);

      if (!markerSettings.IsVisibleValue(order++, weightPercentage)) {
        break;
      }

      var title = node.InlineeFrame.Function.FormatFunctionName(session, 80);
      string text = $"({markerSettings.FormatWeightValue(null, node.ExclusiveWeight)})";
      string tooltip = $"File {Utils.TryGetFileName(node.InlineeFrame.FilePath)}:{node.InlineeFrame.Line}\n";
      tooltip += CreateInlineeFunctionDescription(node, funcProfile, settings.ProfileMarkerSettings, session);

      var value = new ProfileMenuItem(text, node.ExclusiveWeight.Ticks, weightPercentage) {
        PrefixText = title,
        ToolTip = tooltip,
        ShowPercentageBar = markerSettings.ShowPercentageBar(weightPercentage),
        TextWeight = markerSettings.PickTextWeight(weightPercentage),
        PercentageBarBackColor = markerSettings.PercentageBarBackColor.AsBrush(),
      };

      var item = new MenuItem {
        Header = value,
        Tag = node,
        HeaderTemplate = valueTemplate,
        Style = (Style)Application.Current.FindResource("SubMenuItemHeaderStyle")
      };

      item.Click += menuClickHandler;
      defaultItems.Add(item);
      profileItems.Add(value);

      // Make sure percentage rects are aligned.
      Utils.UpdateMaxMenuItemWidth(title, ref maxWidth, menu);
    }

    // If no items were added (besides "Non-Inlinee Code"),
    // add an entry about there being no significant inlinees.
    if (profileItems.Count == 1) {
      defaultItems.Add(new MenuItem() {
        Header = "No significant inlined functions",
        IsHitTestVisible = false,
        Tag = true, // Give it a tag so it can be removed later.
        Style = (Style)Application.Current.FindResource("SubMenuItemHeaderStyle")
      });
    }

    foreach (var value in profileItems) {
      value.MinTextWidth = maxWidth;
    }

    menu.Items.Clear();
    DocumentUtils.RestoreDefaultMenuItems(menu, defaultItems);
  }

  public static void PopulateMarkedModulesMenu(MenuItem menu, FunctionMarkingSettings settings,
                                               ISession session, object triggerObject,
                                               Action changedHandler) {
    if (IsTopLevelSubmenu(triggerObject)) return;

    CreateMarkedModulesMenu(menu,
      (o, args) => {
        if (o is MenuItem menuItem &&
            menuItem.Tag is FunctionMarkingStyle style) {
          style.IsEnabled = menuItem.IsChecked;

          if (style.IsEnabled) {
            settings.UseModuleColors = true;
          }

          changedHandler();
        }
      },
      (o, args) => {
        var style = ((MenuItem)o).Tag as FunctionMarkingStyle;
        settings.ModuleColors.Remove(style);
        menu.IsSubmenuOpen = false;
        changedHandler();
      },
      settings, session);
  }

  public static async Task PopulateMarkedFunctionsMenu(MenuItem menu, FunctionMarkingSettings settings,
                                                       ISession session, object triggerObject,
                                                       Action changedHandler) {
    if (IsTopLevelSubmenu(triggerObject)) return;

    await CreateMarkedFunctionsMenu(menu,
      async (o, args) => {
        if (o is MenuItem menuItem) {
          if (menuItem.Tag is FunctionMarkingStyle style) {
            style.IsEnabled = menuItem.IsChecked;

            if (style.IsEnabled) {
              settings.UseFunctionColors = true;
            }

            changedHandler();
          }
          else if (menuItem.Tag is IRTextFunction func) {
            // Click on submenu with individual functions.
            await session.SwitchActiveFunction(func);
          }
        }
      },
      (o, args) => {
        var style = ((MenuItem)o).Tag as FunctionMarkingStyle;
        settings.FunctionColors.Remove(style);
        menu.IsSubmenuOpen = false;
        changedHandler();
      },
      settings, session);
  }

  private static bool IsTopLevelSubmenu(object triggerObject) {
    // The OnSubmenuOpened event is triggered not only for the top-level menu,
    // but also for any submenus added from code-behind. Those need to be ignored
    // because otherwise the entire menu gets created below again, and it also gets hidden.
    if (triggerObject is not MenuItem triggerMenu ||
        triggerMenu.Tag != null) {
      return true;
    }

    return false;
  }

  public static void CreateMarkedModulesMenu(MenuItem menu,
                                             RoutedEventHandler menuClickHandler,
                                             MouseButtonEventHandler menuRightClickHandler,
                                             FunctionMarkingSettings settings, ISession session) {
    var defaultItems = DocumentUtils.SaveDefaultMenuItems(menu);
    var profileItems = new List<ProfileMenuItem>();
    var separatorIndex = defaultItems.FindIndex(item => item is Separator);
    var markerSettings = App.Settings.DocumentSettings.ProfileMarkerSettings;
    var valueTemplate = (DataTemplate)Application.Current.FindResource("CheckableProfileMenuItemValueTemplate");
    double maxWidth = 0;

    // Sort modules by weight in decreasing order.
    var sortedModules = new List<(FunctionMarkingStyle Module, TimeSpan Weight)>();

    foreach (var moduleStyle in settings.ModuleColors) {
      var moduleWeight = session.ProfileData.FindModulesWeight(name =>
        moduleStyle.NameMatches(name));
      sortedModules.Add((moduleStyle, moduleWeight));
    }

    sortedModules.Sort((a, b) => a.Weight.CompareTo(b.Weight));

    // Insert module markers after separator.
    foreach (var pair in sortedModules) {
      double weightPercentage = session.ProfileData.ScaleModuleWeight(pair.Weight);
      string text = $"({markerSettings.FormatWeightValue(null, pair.Weight)})";
      string tooltip = "Right-click to remove module marking";
      string title = pair.Module.Name;

      if (pair.Module.HasTitle) {
        title = $"{pair.Module.Title} ({title})";
      }

      if (pair.Module.IsRegex) {
        title = $"{title} (Regex)";
      }

      var value = new ProfileMenuItem(text, pair.Weight.Ticks, weightPercentage) {
        PrefixText = title,
        ToolTip = tooltip,
        ShowPercentageBar = markerSettings.ShowPercentageBar(weightPercentage),
        TextWeight = markerSettings.PickTextWeight(weightPercentage),
        PercentageBarBackColor = markerSettings.PercentageBarBackColor.AsBrush(),
        BackColor = pair.Module.Color.AsBrush()
      };

      var item = new MenuItem {
        IsChecked = pair.Module.IsEnabled,
        IsCheckable = true,
        StaysOpenOnClick = true,
        Header = value,
        Tag = pair.Module,
        HeaderTemplate = valueTemplate,
        Style = (Style)Application.Current.FindResource("SubMenuItemHeaderStyle")
      };

      item.Click += menuClickHandler;
      item.PreviewMouseRightButtonDown += menuRightClickHandler;
      defaultItems.Insert(separatorIndex + 1, item);
      profileItems.Add(value);

      // Make sure percentage rects are aligned.
      Utils.UpdateMaxMenuItemWidth(title, ref maxWidth, menu);
    }

    foreach (var value in profileItems) {
      value.MinTextWidth = maxWidth;
    }

    // Populate the module menu.
    menu.Items.Clear();
    DocumentUtils.RestoreDefaultMenuItems(menu, defaultItems);
  }

  public static async Task CreateMarkedFunctionsMenu(MenuItem menu,
                                                     MouseButtonEventHandler menuClickHandler,
                                                     MouseButtonEventHandler menuRightClickHandler,
                                                     FunctionMarkingSettings settings, ISession session) {
    await CreateMarkedFunctionsMenu(menu, false, menuClickHandler, menuRightClickHandler,
      settings.FunctionColors, session, null);
  }

  public static async Task<List<FunctionMarkingCategory>>

    CreateFunctionsCategoriesMenu(MenuItem menu,
                                  MouseButtonEventHandler menuClickHandler,
                                  MouseButtonEventHandler menuRightClickHandler,
                                  List<FunctionMarkingCategory> currentMarkingCategories,
                                  FunctionMarkingSettings settings, ISession session) {
    return await CreateMarkedFunctionsMenu(menu, true, menuClickHandler, menuRightClickHandler,
      settings.BuiltinMarkingCategories.FunctionColors,
      session, currentMarkingCategories);
  }

  public static List<FunctionMarkingCategory> CollectMarkedFunctions(List<FunctionMarkingStyle> markings,
                                                                     bool isCategoriesMenu, ISession session,
                                                                     ProfileCallTreeNode startNode = null) {
    // Collect functions across all markings to compute the "Unmarked" weight.
    var markingCategoryList = new List<FunctionMarkingCategory>();
    var lockObject = new object();
    var tasks = new List<Task>();

    foreach (var marking in markings) {
      tasks.Add(Task.Run(() => {
        // Find all functions matching the marked name. There can be multiple
        // since the same func. name may be used in multiple modules,
        // and also because the name matching may use Regex.
        var funcNodeList = new List<ProfileCallTreeNode>();
        var funcMap = new Dictionary<IRTextFunction, List<ProfileCallTreeNode>>();

        if (startNode == null) {
          CollectGlobalMarkedFunctions(marking, funcNodeList, funcMap, session);
        }
        else {
          CollectCallTreeMarkedFunctions(marking, startNode, funcNodeList, funcMap, session);
        }

        // Combine all marked functions to obtain the proper total weight.
        var weight = ProfileCallTree.CombinedCallTreeNodesWeight(funcNodeList);
        double weightPercentage = session.ProfileData.ScaleFunctionWeight(weight);
        var funcList = new List<ProfileCallTreeNode>();

        foreach (var pair in funcMap) {
          funcList.Add(ProfileCallTree.CombinedCallTreeNodes(pair.Value, false));
        }

        funcList.Sort((a, b) =>
          b.Weight.CompareTo(a.Weight));
        var hottestFunc = funcList.Count > 0 ? funcList[0] : null;

        lock (lockObject) {
          markingCategoryList.Add(new FunctionMarkingCategory(marking, weight, weightPercentage,
            hottestFunc, funcList));
        }
      }));
    }

    // Sort markings by weight in decreasing order.
    Task.WaitAll(tasks.ToArray());
    markingCategoryList.Sort((a, b) => b.Weight.CompareTo(a.Weight));

    if (isCategoriesMenu) {
      // Compute the "Unmarked" weight and add it as the last entry.
      var allFuncNodeList = new List<ProfileCallTreeNode>();

      foreach (var category in markingCategoryList) {
        allFuncNodeList.AddRange(category.SortedFunctions);
      }

      var categoriesWeight = ProfileCallTree.CombinedCallTreeNodesWeight(allFuncNodeList);
      var otherWeight = session.ProfileData.TotalWeight - categoriesWeight;
      double otherWeightPercentage = session.ProfileData.ScaleFunctionWeight(otherWeight);
      var uncategorizedMarking = new FunctionMarkingCategory(
        new FunctionMarkingStyle("Other functions not covered by categories",
          Colors.Transparent, "Uncategorized"),
        otherWeight, otherWeightPercentage, null, null);
      markingCategoryList.Add(uncategorizedMarking);
    }

    return markingCategoryList;
  }

  private static void CollectCallTreeMarkedFunctions(FunctionMarkingStyle marking, ProfileCallTreeNode startNode,
                                                     List<ProfileCallTreeNode> funcNodeList,
                                                     Dictionary<IRTextFunction, List<ProfileCallTreeNode>> funcNodeMap,
                                                     ISession session) {
    var nameProvider = session.CompilerInfo.NameProvider;
    var visited = new HashSet<ProfileCallTreeNode>();
    var queue = new Queue<ProfileCallTreeNode>();
    queue.Enqueue(startNode);

    while (queue.Count > 0) {
      var node = queue.Dequeue();

#if DEBUG
      Debug.Assert(!visited.Contains(node), "Cycle detected in call tree");
      visited.Add(node);
#endif

      if (marking.NameMatches(nameProvider.FormatFunctionName(node.Function.Name))) {
        funcNodeList.Add(node); // Per-category list.
        var instanceNodeList = funcNodeMap.GetOrAddValue(node.Function, () => new List<ProfileCallTreeNode>());
        instanceNodeList.Add(node);
      }

      if (node.HasChildren) {
        foreach (var child in node.Children) {
          queue.Enqueue(child);
        }
      }
    }
  }

  private static void CollectGlobalMarkedFunctions(FunctionMarkingStyle marking,
                                                   List<ProfileCallTreeNode> funcNodeList,
                                                   Dictionary<IRTextFunction, List<ProfileCallTreeNode>> funcNodeMap,
                                                   ISession session) {
    var nameProvider = session.CompilerInfo.NameProvider;

    foreach (var loadedDoc in session.SessionState.Documents) {
      if (loadedDoc.Summary == null) {
        continue;
      }

      var matchingFuncList = loadedDoc.Summary.FindFunctions(name =>
        marking.NameMatches(nameProvider.FormatFunctionName(name)));

      foreach (var func in matchingFuncList) {
        var nodeList = session.ProfileData.CallTree.GetCallTreeNodes(func);

        if (nodeList != null) {
          funcNodeList.AddRange(nodeList); // Per-category list.
        }

        funcNodeMap[func] = nodeList;
      }
    }
  }

  private static int CommonParentCallerIndex(ProfileCallTreeNode a, ProfileCallTreeNode b) {
    int index = 0;

    do {
      index++;
      a = a.Caller;
      b = b.Caller;
    } while (a != b && a != null && b != null);

    return index;
  }

  public static (string Short, string Long)
    GenerateInstancePreviewText(ProfileCallTreeNode node, ISession session, int maxCallers = int.MaxValue) {
    return GenerateInstancePreviewText(node, maxCallers, 80, 25, 1000, 50, session);
  }

  private static (string Short, string Long)
    GenerateInstancePreviewText(ProfileCallTreeNode node, int maxCallers,
                                int maxLength, int maxSingleLength,
                                int maxCompleteLength, int maxCompleteLineLength, ISession session) {
    const string Separator = " \ud83e\udc70 "; // Arrow character.
    var sb = new StringBuilder();
    var completeSb = new StringBuilder();
    var nameProvider = session.CompilerInfo.NameProvider;
    int remaining = maxLength;
    int completeRemaining = maxCompleteLength;
    int completeLineRemaining = maxCompleteLineLength;
    int index = 0;
    node = node.Caller;

    while (node != null) {
      // Build the shorter title stack trace.
      if (index < maxCallers && remaining > 0) {
        int maxNameLength = Math.Min(remaining, maxSingleLength);
        var name = node.FormatFunctionName(nameProvider.FormatFunctionName, maxNameLength);
        remaining -= name.Length;

        if (index == 0) {
          sb.Append(name);
        }
        else {
          sb.Append($"{Separator}{name}");
        }
      }

      // Build the longer tooltip stack trace.
      if (completeRemaining > 0) {
        int maxNameLength = Math.Min(completeRemaining, maxSingleLength);
        var name = node.FormatFunctionName(nameProvider.FormatFunctionName, maxNameLength);

        if (index == 0) {
          completeSb.Append(name);
        }
        else {
          completeSb.Append($"{Separator}{name}");
        }

        completeRemaining -= name.Length;
        completeLineRemaining -= name.Length;

        if (completeLineRemaining < 0) {
          completeSb.Append("\n");
          completeLineRemaining = maxCompleteLineLength;
        }
      }

      node = node.Caller;
      index++;
    }

    return (sb.ToString().Trim(), completeSb.ToString().Trim());
  }

  public static void HandleInstanceMenuItemChanged(MenuItem menuItem, MenuItem menu,
                                                   ProfileSampleFilter instanceFilter) {
    if (menuItem.Tag is ProfileCallTreeNode node) {
      instanceFilter ??= new ProfileSampleFilter();

      if (menuItem.IsChecked) {
        instanceFilter.AddInstance(node);
      }
      else {
        instanceFilter.RemoveInstance(node);
      }
    }
    else {
      instanceFilter.ClearInstances();
      UncheckMenuItems(menu, menuItem);
    }
  }

  public static void HandleThreadMenuItemChanged(MenuItem menuItem, MenuItem menu,
                                                 ProfileSampleFilter instanceFilter) {
    if (menuItem.Tag is int threadId) {
      instanceFilter ??= new ProfileSampleFilter();

      if (menuItem.IsChecked) {
        instanceFilter.AddThread(threadId);
      }
      else {
        instanceFilter.RemoveThread(threadId);
      }
    }
    else {
      instanceFilter.ClearThreads();
      UncheckMenuItems(menu, menuItem);
    }
  }

  public static void SyncThreadsMenuWithFilter(MenuItem menu, ProfileSampleFilter instanceFilter) {
    foreach (var item in menu.Items) {
      if (item is MenuItem menuItem && menuItem.Tag is int threadId) {
        menuItem.IsChecked = instanceFilter != null && instanceFilter.IncludesThread(threadId);
      }
    }
  }

  public static string CreateProfileFilterTitle(ProfileSampleFilter instanceFilter, ISession session) {
    if (instanceFilter == null) {
      return "";
    }

    return !instanceFilter.IncludesAll ? "Instance: " : "";
  }

  public static string CreateProfileFilterDescription(ProfileSampleFilter instanceFilter, ISession session) {
    if (instanceFilter == null) {
      return "";
    }

    var sb = new StringBuilder("\n");

    if (instanceFilter.HasInstanceFilter) {
      sb.AppendLine("\nInstances included:");

      foreach (var node in instanceFilter.FunctionInstances) {
        sb.AppendLine($" - {GenerateInstancePreviewText(node, session).Short}");
      }
    }

    if (instanceFilter.HasThreadFilter) {
      sb.AppendLine("\nThreads included:");

      foreach (var threadId in instanceFilter.ThreadIds) {
        var threadInfo = session.ProfileData.FindThread(threadId);
        string threadName = threadInfo is {HasName: true} ? threadInfo.Name : null;

        if (!string.IsNullOrEmpty(threadName)) {
          sb.AppendLine($" - {threadId} ({threadName})");
        }
        else {
          sb.AppendLine($" - {threadId}");
        }
      }
    }

    return sb.ToString().Trim();
  }

  public static string CreateProfileFunctionDescription(FunctionProfileData funcProfile,
                                                        ProfileDocumentMarkerSettings settings, ISession session) {
    return CreateProfileDescription(funcProfile.Weight, funcProfile.ExclusiveWeight,
      settings, session.ProfileData.ScaleFunctionWeight);
  }

  public static string CreateInlineeFunctionDescription(InlineeListItem inlinee,
                                                        FunctionProfileData funcProfile,
                                                        ProfileDocumentMarkerSettings settings, ISession session) {
    return CreateProfileDescription(inlinee.Weight, inlinee.ExclusiveWeight,
      settings, funcProfile.ScaleWeight);
  }

  public static string CreateProfileDescription(TimeSpan weight, TimeSpan exclusiveWeight,
                                                ProfileDocumentMarkerSettings settings,
                                                Func<TimeSpan, double> weightFunc) {
    var weightPerc = weightFunc(weight);
    var exclusiveWeightPerc = weightFunc(exclusiveWeight);
    var weightText = $"{weightPerc.AsPercentageString()} ({settings.FormatWeightValue(null, weight)})";
    var exclusiveWeightText =
      $"{exclusiveWeightPerc.AsPercentageString()} ({settings.FormatWeightValue(null, exclusiveWeight)})";
    return $"Total time: {weightText}\nSelf time: {exclusiveWeightText}";
  }

  public static void SyncInstancesMenuWithFilter(MenuItem menu, ProfileSampleFilter instanceFilter) {
    foreach (var item in menu.Items) {
      if (item is MenuItem menuItem && menuItem.Tag is ProfileCallTreeNode node) {
        menuItem.IsChecked = instanceFilter != null && instanceFilter.IncludesInstance(node);
      }
    }
  }


  public static async Task<List<FunctionMarkingCategory>>
    CreateMarkedFunctionsMenu(MenuItem menu, bool isCategoriesMenu,
                              MouseButtonEventHandler menuClickHandler,
                              MouseButtonEventHandler menuRightClickHandler,
                              List<FunctionMarkingStyle> markings, ISession session,
                              List<FunctionMarkingCategory> currentMarkingCategories) {
    // Collect all marked functions and their weight by category.
    var markingCategoryList =
      await Task.Run(() => CollectMarkedFunctions(markings, isCategoriesMenu, session));

    if (currentMarkingCategories != null &&
        currentMarkingCategories.Equals(markingCategoryList)) {
      return currentMarkingCategories;
    }

    var defaultItems = DocumentUtils.SaveDefaultMenuItems(menu);
    var profileItems = new List<ProfileMenuItem>();
    var separatorIndex = !isCategoriesMenu ? defaultItems.FindIndex(item => item is Separator) : -1;
    var markerSettings = App.Settings.DocumentSettings.ProfileMarkerSettings;
    var valueTemplate = (DataTemplate)Application.Current.
      FindResource("ProfileMenuItemValueTemplate");
    var categoriesValueTemplate = (DataTemplate)Application.Current.
      FindResource("CategoriesProfileMenuItemValueTemplate");
    var checkableValueTemplate = (DataTemplate)Application.Current.
      FindResource("CheckableProfileMenuItemValueTemplate");
    var submenuStyle = (Style)Application.Current.FindResource("SubMenuItemHeaderStyle2");
    var menuStyle = (Style)Application.Current.FindResource("SubMenuItemHeaderStyle");
    double maxWidth = 0;

    foreach (var category in markingCategoryList) {
      string text = $"({markerSettings.FormatWeightValue(null, category.Weight)})";
      string title = null;
      string tooltip = null;

      if (isCategoriesMenu) {
        title = category.Marking.Title;
        tooltip = DocumentUtils.FormatLongFunctionName(category.Marking.Name);
      }
      else {
        tooltip = "Right-click to remove function marking";
        title = category.Marking.Name.TrimToLength(80);

        if (category.Marking.HasTitle && category.Marking.IsRegex) {
          title = $"{category.Marking.Title.TrimToLength(40)} ({title.TrimToLength(40)}) (Regex)";
        }
        else {
          if (category.Marking.HasTitle) {
            title = $"{category.Marking.Title} ({title})";
          }

          if (category.Marking.IsRegex) {
            title = $"{title} (Regex)";
          }
        }
      }

      var value = new ProfileMenuItem(text, category.Weight.Ticks, category.Percentage) {
        PrefixText = title,
        ToolTip = tooltip,
        ShowPercentageBar = markerSettings.ShowPercentageBar(category.Percentage),
        TextWeight = markerSettings.PickTextWeight(category.Percentage),
        PercentageBarBackColor = category.HottestFunction != null ?
          markerSettings.PercentageBarBackColor.AsBrush() :
          (Brush)App.Current.FindResource("ProfileUncategorizedBrush"),
        BackColor = !isCategoriesMenu ? category.Marking.Color.AsBrush() : Brushes.Transparent
      };

      var item = new MenuItem {
        IsChecked = !isCategoriesMenu && category.Marking.IsEnabled,
        StaysOpenOnClick = true,
        Header = value,
        Tag = !isCategoriesMenu ? category.Marking : (category.HottestFunction ?? new object()),
        HeaderTemplate = !isCategoriesMenu ? checkableValueTemplate : categoriesValueTemplate,
        Style = category.SortedFunctions is {Count: > 0} ? submenuStyle : menuStyle
      };

      if (menuClickHandler != null) {
        item.PreviewMouseLeftButtonUp += menuClickHandler;
      }

      if (menuRightClickHandler != null) {
        item.PreviewMouseRightButtonDown += menuRightClickHandler;
      }

      item.PreviewMouseLeftButtonDown += (o, args) => {
        if (!isCategoriesMenu && o is MenuItem menuItem) {
          menuItem.IsChecked = !menuItem.IsChecked;
        }
      };

      // Create a submenu with the sorted functions
      // part of the marking/category.
      if (category.SortedFunctions is {Count: > 0}) {
        var profileSubItems = new List<ProfileMenuItem>();
        double subitemMaxWidth = 0;
        int order = 0;

        foreach (var node in category.SortedFunctions) {
          double funcWeightPercentage = session.ProfileData.ScaleFunctionWeight(node.Weight);
          string funcText = $"({markerSettings.FormatWeightValue(null, node.Weight)})";

          // Stop once the weight is too small to be significant.
          if (!markerSettings.IsVisibleValue(order++, funcWeightPercentage)) {
            break;
          }

          var funcValue = new ProfileMenuItem(funcText, node.Weight.Ticks, funcWeightPercentage) {
            PrefixText = node.Function.FormatFunctionName(session),
            ToolTip = node.Function.ModuleName,
            ShowPercentageBar = markerSettings.ShowPercentageBar(funcWeightPercentage),
            TextWeight = markerSettings.PickTextWeight(funcWeightPercentage),
            PercentageBarBackColor = markerSettings.PercentageBarBackColor.AsBrush()
          };

          var nodeItem = new MenuItem {
            Header = funcValue,
            Tag = node.Function,
            HeaderTemplate = valueTemplate,
            Style = menuStyle,
          };

          if (menuClickHandler != null) {
            nodeItem.PreviewMouseLeftButtonUp += menuClickHandler;
            nodeItem.PreviewMouseRightButtonUp += menuClickHandler;
          }

          item.Items.Add(nodeItem);
          profileSubItems.Add(funcValue);

          // Make sure percentage rects are aligned.
          Utils.UpdateMaxMenuItemWidth(funcValue.PrefixText, ref subitemMaxWidth, menu);
        }

        foreach (var subItem in profileSubItems) {
          subItem.MinTextWidth = subitemMaxWidth;
        }
      }

      defaultItems.Insert(++separatorIndex, item);
      profileItems.Add(value);

      // Make sure percentage rects are aligned.
      Utils.UpdateMaxMenuItemWidth(title, ref maxWidth, menu);
    }

    foreach (var item in profileItems) {
      item.MinTextWidth = maxWidth;
    }

    // Populate the menu.
    menu.Items.Clear();
    DocumentUtils.RestoreDefaultMenuItems(menu, defaultItems);
    return markingCategoryList;
  }

  private static void UncheckMenuItems(MenuItem menu, MenuItem excludedItem) {
    foreach (var item in menu.Items) {
      if (item is MenuItem menuItem && menuItem != excludedItem) {
        menuItem.IsChecked = false;
      }
    }
  }

  public static HtmlNode ExportFunctionListAsHtmlTable(List<ProfileCallTreeNode> list, HtmlDocument doc,
                                                       ISession session) {
    var itemList = new List<SearchableProfileItem>();
    var markerOptions = App.Settings.DocumentSettings.ProfileMarkerSettings;

    foreach (var node in list) {
      if (!node.HasFunction) {
        continue;
      }

      var item = ProfileListViewItem.From(node, session.ProfileData,
        session.CompilerInfo.NameProvider.FormatFunctionName, null);
      item.FunctionBackColor = markerOptions.PickBrushForPercentage(item.ExclusivePercentage);
      itemList.Add(item);
    }

    return ExportFunctionListAsHtmlTable(itemList, doc);
  }

  public static HtmlNode ExportFunctionListAsHtmlTable(List<SearchableProfileItem> list, HtmlDocument doc) {
    string TableStyle = @"border-collapse:collapse;border-spacing:0;";
    string HeaderStyle =
      @"background-color:#D3D3D3;white-space:nowrap;text-align:left;vertical-align:top;border-color:black;border-style:solid;border-width:1px;overflow:hidden;padding:2px 2px;font-family:Arial, sans-serif;";
    string CellStyle =
      @"text-align:left;vertical-align:top;word-wrap:break-word;max-width:300px;overflow:hidden;padding:2px 2px;border-color:black;border-style:solid;border-width:1px;font-family:Arial, sans-serif;";

    var table = doc.CreateElement("table");
    table.SetAttributeValue("style", TableStyle);

    var thead = doc.CreateElement("thead");
    var tbody = doc.CreateElement("tbody");
    var tr = doc.CreateElement("tr");

    var th = doc.CreateElement("th");
    th.InnerHtml = "Function";
    th.SetAttributeValue("style", HeaderStyle);
    tr.AppendChild(th);
    th = doc.CreateElement("th");
    th.InnerHtml = "Module";
    th.SetAttributeValue("style", HeaderStyle);
    tr.AppendChild(th);
    thead.AppendChild(tr);

    th = doc.CreateElement("th");
    th.InnerHtml = HttpUtility.HtmlEncode("Time (ms)");
    th.SetAttributeValue("style", HeaderStyle);
    tr.AppendChild(th);

    th = doc.CreateElement("th");
    th.InnerHtml = HttpUtility.HtmlEncode("Time (%)");
    th.SetAttributeValue("style", HeaderStyle);
    tr.AppendChild(th);

    th = doc.CreateElement("th");
    th.InnerHtml = HttpUtility.HtmlEncode("Tine incl (ms)");
    th.SetAttributeValue("style", HeaderStyle);
    tr.AppendChild(th);

    th = doc.CreateElement("th");
    th.InnerHtml = HttpUtility.HtmlEncode("Time incl (%)");
    th.SetAttributeValue("style", HeaderStyle);
    tr.AppendChild(th);

    table.AppendChild(thead);

    foreach (var node in list) {
      tr = doc.CreateElement("tr");
      var td = doc.CreateElement("td");
      td.InnerHtml = HttpUtility.HtmlEncode(node.FunctionName);
      td.SetAttributeValue("style", CellStyle);
      tr.AppendChild(td);
      td = doc.CreateElement("td");
      td.InnerHtml = HttpUtility.HtmlEncode(node.ModuleName);
      td.SetAttributeValue("style", CellStyle);
      tr.AppendChild(td);

      // Use a background color if defined.
      string colorAttr = "";

      if (node is ProfileListViewItem listViewItem) {
        var backColor = Utils.BrushToString(listViewItem.FunctionBackColor);
        colorAttr = backColor != null ? $";background-color:{backColor}" : "";
      }

      td = doc.CreateElement("td");
      td.InnerHtml = HttpUtility.HtmlEncode($"{node.ExclusiveWeight.TotalMilliseconds}");
      td.SetAttributeValue("style", $"{CellStyle}{colorAttr}");
      tr.AppendChild(td);
      td = doc.CreateElement("td");
      td.InnerHtml = HttpUtility.HtmlEncode($"{node.ExclusivePercentage.AsPercentageString()}");
      td.SetAttributeValue("style", $"{CellStyle}{colorAttr}");
      tr.AppendChild(td);
      td = doc.CreateElement("td");
      td.InnerHtml = HttpUtility.HtmlEncode($"{node.Weight.TotalMilliseconds}");
      td.SetAttributeValue("style", $"{CellStyle}{colorAttr}");
      tr.AppendChild(td);
      td = doc.CreateElement("td");
      td.InnerHtml = HttpUtility.HtmlEncode($"{node.Percentage.AsPercentageString()}");
      td.SetAttributeValue("style", $"{CellStyle}{colorAttr}");
      tr.AppendChild(td);

      tbody.AppendChild(tr);
    }

    table.AppendChild(tbody);
    return table;
  }

  public static string ExportFunctionListAsMarkdownTable(List<ProfileCallTreeNode> list,
                                                         ISession session) {
    var itemList = new List<SearchableProfileItem>();
    var nameFormatter = session.CompilerInfo.NameProvider;

    foreach (var node in list) {
      if (!node.HasFunction) {
        continue;
      }

      itemList.Add(ProfileListViewItem.From(node, session.ProfileData,
        session.CompilerInfo.NameProvider.FormatFunctionName, null));
    }

    return ExportFunctionListAsMarkdownTable(itemList);
  }

  public static string ExportFunctionListAsMarkdownTable(List<SearchableProfileItem> list) {
    var sb = new StringBuilder();
    string header = "| Function | Module |";
    string separator = "|----------|--------|";
    header += " Time (ms) | Time (%) | Time incl (ms) | Time incl (%) |";
    separator += "-----------|----------|----------------|---------------|";

    sb.AppendLine(header);
    sb.AppendLine(separator);

    foreach (var func in list) {
      sb.Append($"| {func.FunctionName} | {func.ModuleName} " +
                $"| {func.ExclusiveWeight.TotalMilliseconds} " +
                $"| {func.ExclusivePercentage.AsPercentageString()} " +
                $"| {func.Weight.TotalMilliseconds} " +
                $"| {func.Percentage.AsPercentageString()} |\n");
    }

    return sb.ToString();
  }

  public static (string Html, string Plaintext)
    ExportProfilingReportAsHtml(List<FunctionMarkingCategory> markingCategoryList, ISession session,
                                bool includeHottestFunctions, int hotFuncLimit = 20,
                                bool includeCategoriesTable = true,
                                bool includeOverview = true,
                                bool isCategoryList = true) {
    string TableStyle = @"border-collapse:collapse;border-spacing:0;";
    string HeaderStyle =
      @"background-color:#D3D3D3;white-space:nowrap;text-align:left;vertical-align:top;border-color:black;border-style:solid;border-width:1px;overflow:hidden;padding:2px 2px;font-family:Arial, sans-serif;";
    string CellStyle =
      @"text-align:left;vertical-align:top;word-wrap:break-word;max-width:300px;overflow:hidden;padding:2px 2px;border-color:black;border-style:solid;border-width:1px;font-family:Arial, sans-serif;";
    string PatternCellStyle =
      @"text-align:left;vertical-align:top;word-wrap:break-word;max-width:500px;overflow:hidden;padding:2px 2px;border-color:black;border-style:solid;border-width:1px;font-family:Arial, sans-serif;";

    var doc = new HtmlDocument();
    var sb = new StringBuilder();
    var markingSettings = App.Settings.DocumentSettings.ProfileMarkerSettings;

    if (includeCategoriesTable) {
      if (includeOverview) {
        ExportTraceOverviewasHtml(session, doc, sb);
      }

      AppendTitleParagraph(includeHottestFunctions ? "Categories Summary" : "Markings Summary", doc);
      var table = doc.CreateElement("table");
      table.SetAttributeValue("style", TableStyle);

      var thead = doc.CreateElement("thead");
      var tbody = doc.CreateElement("tbody");
      var tr = doc.CreateElement("tr");
      var th = doc.CreateElement("th");
      var title = isCategoryList ? "Category" : "Marking";
      th.InnerHtml = title;
      th.SetAttributeValue("style", HeaderStyle);
      tr.AppendChild(th);

      th = doc.CreateElement("th");
      th.InnerHtml = "Time (ms)";
      th.SetAttributeValue("style", HeaderStyle);
      tr.AppendChild(th);

      th = doc.CreateElement("th");
      th.InnerHtml = "Time (%)";
      th.SetAttributeValue("style", HeaderStyle);
      tr.AppendChild(th);
      thead.AppendChild(tr);
      table.AppendChild(thead);

      string header = $"| {title} | Time (ms) | Time (%) |";
      string separator = "|----------|--------|--------|";
      sb.AppendLine(header);
      sb.AppendLine(separator);

      foreach (var category in markingCategoryList) {
        if (category.Weight == TimeSpan.Zero && !includeOverview) {
          continue;
        }

        tr = doc.CreateElement("tr");
        var td = doc.CreateElement("td");
        td.InnerHtml = HttpUtility.HtmlEncode(category.Marking.Title);
        td.SetAttributeValue("style", CellStyle);
        tr.AppendChild(td);

        td = doc.CreateElement("td");
        td.InnerHtml = HttpUtility.HtmlEncode(category.Weight.TotalMilliseconds);
        td.SetAttributeValue("style", CellStyle);
        tr.AppendChild(td);

        td = doc.CreateElement("td");
        td.InnerHtml = HttpUtility.HtmlEncode(category.Percentage.AsPercentageString());
        td.SetAttributeValue("style", CellStyle);
        tr.AppendChild(td);
        tbody.AppendChild(tr);

        sb.AppendLine(
          $"| {category.Marking.Title} | {category.Weight.TotalMilliseconds} | {category.Percentage.AsPercentageString()} |");
      }

      table.AppendChild(tbody);
      doc.DocumentNode.AppendChild(table);
      AppendHtmlNewLine(doc, sb);
    }

    if (includeHottestFunctions) {
      // Add a table with the hottest functions overall.
      var hottestFuncts = new List<ProfileCallTreeNode>();
      var funcList = session.ProfileData.GetSortedFunctions();

      var funcTitle = $"Hottest {hotFuncLimit} Functions";
      AppendTitleParagraph(funcTitle, doc, sb);

      foreach (var pair in funcList.Take(hotFuncLimit)) {
        hottestFuncts.Add(session.ProfileData.CallTree.GetCombinedCallTreeNode(pair.Item1));
      }

      var hotFuncTable = ExportFunctionListAsHtmlTable(hottestFuncts, doc, session);
      doc.DocumentNode.AppendChild(hotFuncTable);

      sb.AppendLine();
      sb.AppendLine(ExportFunctionListAsMarkdownTable(hottestFuncts, session));
    }

    // Add a table for each category.
    foreach (var category in markingCategoryList) {
      if (category.SortedFunctions.Count == 0) {
        continue;
      }

      var title = category.Marking.HasTitle ? category.Marking.Title : category.Marking.Name;
      var time = markingSettings.FormatWeightValue(null, category.Weight);
      var percentage = category.Percentage.AsPercentageString();

      AppendHtmlNewLine(doc);
      AppendTitleParagraph(title, doc, sb);
      AppendParagraph($"Time: {time} ({percentage})", doc, sb);

      var table = ExportFunctionListAsHtmlTable(category.SortedFunctions, doc, session);
      doc.DocumentNode.AppendChild(table);
      sb.AppendLine();

      var plainText = ExportFunctionListAsMarkdownTable(category.SortedFunctions, session);
      sb.AppendLine(plainText);
    }

    if (includeCategoriesTable) {
      AppendHtmlNewLine(doc, sb);
      AppendTitleParagraph(includeHottestFunctions ? "Categories Definitions" :
        "Markings Definitions", doc);
      var table = doc.CreateElement("table");
      table.SetAttributeValue("style", TableStyle);

      var thead = doc.CreateElement("thead");
      var tbody = doc.CreateElement("tbody");
      var tr = doc.CreateElement("tr");

      var title = isCategoryList ? "Category" : "Marking";
      var th = doc.CreateElement("th");
      th.InnerHtml = title;
      th.SetAttributeValue("style", HeaderStyle);
      tr.AppendChild(th);

      th = doc.CreateElement("th");
      th.InnerHtml = "Pattern";
      th.SetAttributeValue("style", HeaderStyle);
      tr.AppendChild(th);
      thead.AppendChild(tr);
      table.AppendChild(thead);

      string header = $"| {title} | Pattern |";
      string separator = "|----------|--------|";
      sb.AppendLine(header);
      sb.AppendLine(separator);

      foreach (var category in markingCategoryList) {
        if (category.Weight == TimeSpan.Zero && !includeOverview) {
          continue;
        }

        tr = doc.CreateElement("tr");
        var td = doc.CreateElement("td");
        td.InnerHtml = HttpUtility.HtmlEncode(category.Marking.Title);
        td.SetAttributeValue("style", CellStyle);
        tr.AppendChild(td);

        td = doc.CreateElement("td");
        td.InnerHtml = HttpUtility.HtmlEncode(category.Marking.Name);
        td.SetAttributeValue("style", PatternCellStyle);
        tr.AppendChild(td);
        tbody.AppendChild(tr);

        sb.AppendLine($"| {category.Marking.Title} | {category.Marking.Name} |");
      }

      table.AppendChild(tbody);
      doc.DocumentNode.AppendChild(table);
    }

    var writer = new StringWriter();
    doc.Save(writer);
    return (writer.ToString(), sb.ToString());
  }

  private static void ExportTraceOverviewasHtml(ISession session, HtmlDocument doc, StringBuilder sb) {
    var report = session.ProfileData.Report;

    if (report != null) {
      AppendTitleParagraph("Overview", doc, sb);
      AppendParagraph($"Trace File: {report.TraceInfo.TraceFilePath}", doc, sb);
      AppendParagraph($"Trace Duration: {report.TraceInfo.ProfileDuration}", doc, sb);
      AppendParagraph($"Process Name: {report.Process.Name}", doc, sb);
      AppendParagraph($"Process Id: {report.Process.ProcessId}", doc, sb);
      AppendParagraph($"Total Time: {session.ProfileData.TotalWeight}", doc, sb);
      AppendParagraph($"Total Time (ms): {session.ProfileData.TotalWeight.AsMillisecondsString()}", doc, sb);
      AppendHtmlNewLine(doc, sb);
    }
  }

  private static void AppendParagraph(string text, HtmlDocument doc, StringBuilder sb = null) {
    string SubtitleStyle =
      @"margin:5;text-align:left;font-family:Arial, sans-serif;font-size:14px;margin-top:0em";
    var paragraph = doc.CreateElement("p");
    paragraph.InnerHtml = HttpUtility.HtmlEncode(text);
    paragraph.SetAttributeValue("style", SubtitleStyle);
    doc.DocumentNode.AppendChild(paragraph);

    if (sb != null) {
      sb.AppendLine($"{text}  ");
    }
  }

  private static void AppendTitleParagraph(string text, HtmlDocument doc, StringBuilder sb = null) {
    string TitleStyle =
      @"margin:5;text-align:left;font-family:Arial, sans-serif;font-weight:bold;font-size:16px;margin-top:0em";
    var paragraph = doc.CreateElement("p");
    paragraph.InnerHtml = HttpUtility.HtmlEncode(text);
    paragraph.SetAttributeValue("style", TitleStyle);
    doc.DocumentNode.AppendChild(paragraph);

    if (sb != null) {
      sb.AppendLine($"**{text}**  ");
    }
  }

  private static void AppendHtmlNewLine(HtmlDocument doc, StringBuilder sb = null) {
    var newLineParagraph = doc.CreateElement("p");
    newLineParagraph.InnerHtml = "&nbsp;";
    newLineParagraph.SetAttributeValue("style", "margin:5;");
    doc.DocumentNode.AppendChild(newLineParagraph);

    if (sb != null) {
      sb.AppendLine("  ");
    }
  }

  public static async Task CopyFunctionMarkingsAsHtml(ISession session) {
    var (html, plaintext) = await ExportFunctionMarkingsAsHtml(session);
    Utils.CopyHtmlToClipboard(html, plaintext);
  }

  public static void CopyFunctionMarkingsAsHtml(List<FunctionMarkingCategory> markings, ISession session) {
    var (html, plaintext) = ExportFunctionMarkingsAsHtml(markings, session);
    Utils.CopyHtmlToClipboard(html, plaintext);
  }

  private static (string Html, string Plaintext)
    ExportFunctionMarkingsAsHtml(List<FunctionMarkingCategory> markings, ISession session) {
    return ExportProfilingReportAsHtml(markings, session, false, 0, true, false, true);
  }

  private static async Task<(string html, string plaintext)>
    ExportFunctionMarkingsAsHtml(ISession session) {
    var markingCategoryList = await Task.Run(() =>
      CollectMarkedFunctions(App.Settings.MarkingSettings.FunctionColors, false, session));
    return ExportProfilingReportAsHtml(markingCategoryList, session,
                                       false, 0, true, false, false);
  }

  public static async Task ExportFunctionMarkingsAsHtmlFile(ISession session) {
    var (html, _) = await ExportFunctionMarkingsAsHtml(session);
    await ExportFunctionMarkingsAsHtmlFile(html, session);
  }

  private static async Task ExportFunctionMarkingsAsHtmlFile(string text, ISession session) {
    string path = Utils.ShowSaveFileDialog("HTML file|*.html", "*.html|All Files|*.*");
    bool success = true;

    if (!string.IsNullOrEmpty(path)) {
      try {
        await File.WriteAllTextAsync(path, text);
      }
      catch (Exception ex) {
        Trace.WriteLine($"Failed to save marked functions report to {path}: {ex.Message}");
        success = false;
      }

      if (!success) {
        using var centerForm = new DialogCenteringHelper(App.Current.MainWindow);
        MessageBox.Show($"Failed to save marked functions report to {path}", "IR Explorer",
          MessageBoxButton.OK, MessageBoxImage.Exclamation);
      }
    }
  }

  public static async Task ExportFunctionMarkingsAsMarkdownFile(ISession session) {
    var (_, plaintext) = await ExportFunctionMarkingsAsHtml(session);
    await ExportFunctionMarkingsAsMarkdownFile(plaintext, session);
  }

  private static async Task ExportFunctionMarkingsAsMarkdownFile(string text, ISession session) {
    string path = Utils.ShowSaveFileDialog("Markdown file|*.md", "*.md|All Files|*.*");
    bool success = true;

    if (!string.IsNullOrEmpty(path)) {
      try {
        await File.WriteAllTextAsync(path, text);
      }
      catch (Exception ex) {
        Trace.WriteLine($"Failed to save marked functions report to {path}: {ex.Message}");
        success = false;
      }

      if (!success) {
        using var centerForm = new DialogCenteringHelper(App.Current.MainWindow);
        MessageBox.Show($"Failed to save marked functions report to {path}", "IR Explorer",
          MessageBoxButton.OK, MessageBoxImage.Exclamation);
      }
    }
  }
<<<<<<< HEAD
  
  public static bool ComputeAssemblyWeightInRange(int startLine, int endLine, 
                                                  FunctionIR function, FunctionProfileData funcProfile,
                                                  out TimeSpan weightSum, out int count) {
    var metadataTag = function.GetTag<AssemblyMetadataTag>();
    bool hasInstrOffsetMetadata = metadataTag != null && metadataTag.OffsetToElementMap.Count > 0;

    if (!hasInstrOffsetMetadata) {
      weightSum = TimeSpan.Zero;
      count = 0;
      return false;
    }
    
    weightSum = TimeSpan.Zero;
    count = 0;

    if (startLine > endLine) {
      // Happens when selecting bottom-up.
      (startLine, endLine) = (endLine, startLine);
    }

    foreach (var tuple in function.AllTuples) {
      if (tuple.TextLocation.Line >= startLine &&
          tuple.TextLocation.Line <= endLine) {
        if (metadataTag.ElementToOffsetMap.TryGetValue(tuple, out long offset) &&
            funcProfile.InstructionWeight.TryGetValue(offset, out var weight)) {
          weightSum += weight;
          count++;
        }
      }
    }

    return weightSum != TimeSpan.Zero;
  }


  public static bool ComputeSourceWeightInRange(int startLine, int endLine,
                                                SourceLineProcessingResult profileResult,
                                                SourceLineProfileResult processingResult,
                                                out TimeSpan weightSum, out int count) {
    weightSum = TimeSpan.Zero;
    count = 0;

    if (startLine > endLine) {
      // Happens when selecting bottom-up.
      (startLine, endLine) = (endLine, startLine);
    }
    
    for(int i = startLine; i<= endLine; i++) {
      int line = i;
    
      // With assembly lines, source line numbers are shifted.
      if (processingResult != null) {
        if (processingResult.LineToOriginalLineMap.TryGetValue(line, out int mappedLine)) {
          line = mappedLine;
        }
        else continue;
      }
      
      if(profileResult.SourceLineWeight.TryGetValue(line, out var weight)) {
        weightSum += weight;
      }
    }
    
    return weightSum != TimeSpan.Zero;
=======

  public static async Task ExportFunctionMarkingsAsHtmlFile(List<FunctionMarkingCategory> categories, ISession session) {
    var (html, _) = ExportFunctionMarkingsAsHtml(categories, session);
    await ExportFunctionMarkingsAsHtmlFile(html, session);
  }

  public static async Task ExportFunctionMarkingsAsMarkdownFile(List<FunctionMarkingCategory> categories, ISession session) {
    var (_, plaintext) = ExportFunctionMarkingsAsHtml(categories, session);
    await ExportFunctionMarkingsAsMarkdownFile(plaintext, session);
>>>>>>> 1c410d17
  }
}<|MERGE_RESOLUTION|>--- conflicted
+++ resolved
@@ -1348,7 +1348,17 @@
       }
     }
   }
-<<<<<<< HEAD
+
+  public static async Task ExportFunctionMarkingsAsHtmlFile(List<FunctionMarkingCategory> categories, ISession session) {
+    var (html, _) = ExportFunctionMarkingsAsHtml(categories, session);
+    await ExportFunctionMarkingsAsHtmlFile(html, session);
+  }
+
+  public static async Task ExportFunctionMarkingsAsMarkdownFile(List<FunctionMarkingCategory> categories, ISession session) {
+    var (_, plaintext) = ExportFunctionMarkingsAsHtml(categories, session);
+    await ExportFunctionMarkingsAsMarkdownFile(plaintext, session);
+  }
+  
   
   public static bool ComputeAssemblyWeightInRange(int startLine, int endLine, 
                                                   FunctionIR function, FunctionProfileData funcProfile,
@@ -1414,16 +1424,5 @@
     }
     
     return weightSum != TimeSpan.Zero;
-=======
-
-  public static async Task ExportFunctionMarkingsAsHtmlFile(List<FunctionMarkingCategory> categories, ISession session) {
-    var (html, _) = ExportFunctionMarkingsAsHtml(categories, session);
-    await ExportFunctionMarkingsAsHtmlFile(html, session);
-  }
-
-  public static async Task ExportFunctionMarkingsAsMarkdownFile(List<FunctionMarkingCategory> categories, ISession session) {
-    var (_, plaintext) = ExportFunctionMarkingsAsHtml(categories, session);
-    await ExportFunctionMarkingsAsMarkdownFile(plaintext, session);
->>>>>>> 1c410d17
   }
 }