﻿// Copyright (c) Microsoft Corporation
// The Microsoft Corporation licenses this file to you under the MIT license.
// See the LICENSE file in the project root for more information.
using System;
using System.Collections.Generic;
using System.IO;
using System.Linq;
using ProtoBuf;

namespace IRExplorerUI.Profile;

[ProtoContract(SkipConstructor = true)]
public class ProfileRecordingSessionOptions : SettingsBase, IEquatable<ProfileRecordingSessionOptions> {
  public const int DefaultSamplingFrequency = 4000;
  public const int MaximumSamplingFrequency = 8000;

  public ProfileRecordingSessionOptions() {
    Reset();
  }

  [ProtoMember(1)]
  public ProfileSessionKind SessionKind { get; set; }
  [ProtoMember(2)]
  public string ApplicationPath { get; set; }
  [ProtoMember(3)]
  public string ApplicationArguments { get; set; }
  [ProtoMember(4)]
  public string WorkingDirectory { get; set; }
  [ProtoMember(5)]
  public int SamplingFrequency { get; set; }
  [ProtoMember(6)]
  public bool ProfileDotNet { get; set; }
  [ProtoMember(7)]
  public bool ProfileChildProcesses { get; set; }
  [ProtoMember(8)]
  public bool RecordPerformanceCounters { get; set; }
  [ProtoMember(9)]
  public bool EnableEnvironmentVars { get; set; }
  [ProtoMember(10)]
  public List<(string Variable, string Value)> EnvironmentVariables { get; set; }
  [ProtoMember(11)]
  public List<PerformanceCounterConfig> PerformanceCounters { get; set; }
  [ProtoMember(12)]
  public string Title { get; set; }
  [ProtoMember(13)]
  public int TargetProcessId { get; set; }
  [ProtoMember(14)]
  public bool RecordDotNetAssembly { get; set; }
  public List<PerformanceCounterConfig> EnabledPerformanceCounters => PerformanceCounters.FindAll(c => c.IsEnabled);
  public bool HasWorkingDirectory => Directory.Exists(WorkingDirectory);
  public bool HasTitle => !string.IsNullOrEmpty(Title);

  public static bool operator ==(ProfileRecordingSessionOptions left, ProfileRecordingSessionOptions right) {
    return Equals(left, right);
  }

  public static bool operator !=(ProfileRecordingSessionOptions left, ProfileRecordingSessionOptions right) {
    return !Equals(left, right);
  }

  public override void Reset() {
    ResetAndInitializeReferenceMembers();
    SessionKind = ProfileSessionKind.StartProcess;
    SamplingFrequency = 4000; // 4 kHz, Xperf default is 1 kHz.
  }

  public bool AddPerformanceCounter(PerformanceCounterConfig config) {
    if (!PerformanceCounters.Contains(config)) {
      PerformanceCounters.Add(config);
      return true;
    }

    return false;
  }

  public ProfileRecordingSessionOptions Clone() {
    byte[] serialized = StateSerializer.Serialize(this);
    return StateSerializer.Deserialize<ProfileRecordingSessionOptions>(serialized);
  }

  public override bool Equals(object obj) {
    if (ReferenceEquals(null, obj)) {
      return false;
    }

    if (ReferenceEquals(this, obj)) {
      return true;
    }

    if (obj.GetType() != GetType()) {
      return false;
    }

    return Equals((ProfileRecordingSessionOptions)obj);
  }

  public override int GetHashCode() {
    var hashCode = new HashCode();
    hashCode.Add((int)SessionKind);
    hashCode.Add(Title);
    hashCode.Add(ApplicationPath);
    hashCode.Add(ApplicationArguments);
    hashCode.Add(WorkingDirectory);
    hashCode.Add(ProfileChildProcesses);
    hashCode.Add(RecordPerformanceCounters);
    hashCode.Add(EnableEnvironmentVars);
    return hashCode.ToHashCode();
  }

  public bool Equals(ProfileRecordingSessionOptions other) {
    if (ReferenceEquals(null, other)) {
      return false;
    }

    if (ReferenceEquals(this, other)) {
      return true;
    }

    return SessionKind == other.SessionKind && ApplicationPath == other.ApplicationPath && Title == other.Title &&
           ApplicationArguments == other.ApplicationArguments && WorkingDirectory == other.WorkingDirectory &&
           SamplingFrequency == other.SamplingFrequency && ProfileDotNet == other.ProfileDotNet &&
           ProfileChildProcesses == other.ProfileChildProcesses &&
           RecordPerformanceCounters == other.RecordPerformanceCounters &&
           EnableEnvironmentVars == other.EnableEnvironmentVars &&
           EnvironmentVariables.SequenceEqual(other.EnvironmentVariables) &&
           PerformanceCounters.SequenceEqual(other.PerformanceCounters);
  }

  [ProtoAfterDeserialization]
  private void InitializeReferenceMembers() {
    EnvironmentVariables ??= new List<(string Variable, string Value)>();
    PerformanceCounters ??= new List<PerformanceCounterConfig>();
  }

  private void ResetAndInitializeReferenceMembers() {
    EnvironmentVariables?.Clear();
    InitializeReferenceMembers();
  }
}

[ProtoContract(SkipConstructor = true)]
public class ProfileListViewFilter : SettingsBase {
  public ProfileListViewFilter() {
    Reset();
  }

  [ProtoMember(1)]
  public bool IsEnabled { get; set; }
  [ProtoMember(2)]
  public bool FilterByWeight { get; set; }
  [ProtoMember(3)]
  public bool SortByExclusiveTime { get; set; }
  [ProtoMember(4)]
  public int MinItems { get; set; }
  [ProtoMember(5)]
  public int MinWeight { get; set; }

  public override void Reset() {
    IsEnabled = true;
    FilterByWeight = true;
    SortByExclusiveTime = true;
    MinItems = 20;
    MinWeight = 1;
  }
}

[ProtoContract(SkipConstructor = true)]
public class ProfileDataProviderOptions : SettingsBase {
  public ProfileDataProviderOptions() {
    Reset();
  }

  [ProtoMember(1)]
  public bool BinarySearchPathsEnabled { get; set; }
  [ProtoMember(2)]
  public bool BinaryNameWhitelistEnabled { get; set; }
  [ProtoMember(3)]
  public bool DownloadBinaryFiles { get; set; }
  [ProtoMember(4)]
  public List<string> BinarySearchPaths { get; set; }
  [ProtoMember(5)]
  public List<string> BinaryNameWhitelist { get; set; }
  [ProtoMember(6)]
  public bool MarkInlinedFunctions { get; set; }
  [ProtoMember(7)]
  public bool IncludeKernelEvents { get; set; }
  [ProtoMember(8)]
  public bool IncludePerformanceCounters { get; set; }
  [ProtoMember(9)]
  public ProfileRecordingSessionOptions RecordingSessionOptions { get; set; }
  [ProtoMember(10)]
  public List<PerformanceMetricConfig> PerformanceMetrics { get; set; }
  [ProtoMember(11)]
  public List<ProfileDataReport> PreviousRecordingSessions { get; set; }
  [ProtoMember(12)]
  public List<ProfileDataReport> PreviousLoadedSessions { get; set; }
  [ProtoMember(13)]
  public ProfileListViewFilter FunctionListViewFilter { get; set; }
  public bool HasBinaryNameWhitelist => BinaryNameWhitelistEnabled && BinaryNameWhitelist.Count > 0;
  public bool HasBinarySearchPaths => BinarySearchPathsEnabled && BinarySearchPaths.Count > 0;

  public override void Reset() {
    ResetAndInitializeReferenceMembers();
    DownloadBinaryFiles = true;
  }

  public bool AddPerformanceMetric(PerformanceMetricConfig config) {
    if (!PerformanceMetrics.Contains(config)) {
      PerformanceMetrics.Add(config);
      return true;
    }

<<<<<<< HEAD
    public override void Reset() {
        ResetAndInitializeReferenceMembers();
        DownloadBinaryFiles = true;
        IncludeKernelEvents = true;
        IncludePerformanceCounters = true;
    }
=======
    return false;
  }
>>>>>>> baa143bd

  public bool HasBinaryPath(string path) {
    path = Utils.TryGetDirectoryName(path).ToLowerInvariant();
    return BinarySearchPaths.Find(item => item.ToLowerInvariant() == path) != null;
  }

  public void InsertBinaryPath(string path) {
    if (string.IsNullOrEmpty(path) || HasBinaryPath(path)) {
      return;
    }

    path = Utils.TryGetDirectoryName(path);

    if (!string.IsNullOrEmpty(path)) {
      BinarySearchPaths.Insert(0, path);
    }
  }

  public ProfileDataProviderOptions Clone() {
    byte[] serialized = StateSerializer.Serialize(this);
    return StateSerializer.Deserialize<ProfileDataProviderOptions>(serialized);
  }

  [ProtoAfterDeserialization]
  private void InitializeReferenceMembers() {
    BinarySearchPaths ??= new List<string>();
    BinaryNameWhitelist ??= new List<string>();
    RecordingSessionOptions ??= new ProfileRecordingSessionOptions();
    PerformanceMetrics ??= new List<PerformanceMetricConfig>();
    PreviousRecordingSessions ??= new List<ProfileDataReport>();
    PreviousLoadedSessions ??= new List<ProfileDataReport>();
    FunctionListViewFilter ??= new ProfileListViewFilter();
  }

  private void ResetAndInitializeReferenceMembers() {
    BinarySearchPaths?.Clear();
    BinaryNameWhitelist?.Clear();
    RecordingSessionOptions?.Reset();
    FunctionListViewFilter?.Reset();
    InitializeReferenceMembers();
  }
}<|MERGE_RESOLUTION|>--- conflicted
+++ resolved
@@ -199,28 +199,25 @@
   public bool HasBinaryNameWhitelist => BinaryNameWhitelistEnabled && BinaryNameWhitelist.Count > 0;
   public bool HasBinarySearchPaths => BinarySearchPathsEnabled && BinarySearchPaths.Count > 0;
 
-  public override void Reset() {
-    ResetAndInitializeReferenceMembers();
-    DownloadBinaryFiles = true;
-  }
-
-  public bool AddPerformanceMetric(PerformanceMetricConfig config) {
-    if (!PerformanceMetrics.Contains(config)) {
-      PerformanceMetrics.Add(config);
-      return true;
-    }
-
-<<<<<<< HEAD
+    public ProfileDataProviderOptions() {
+        Reset();
+    }
+
     public override void Reset() {
         ResetAndInitializeReferenceMembers();
         DownloadBinaryFiles = true;
         IncludeKernelEvents = true;
         IncludePerformanceCounters = true;
     }
-=======
+
+  public bool AddPerformanceMetric(PerformanceMetricConfig config) {
+    if (!PerformanceMetrics.Contains(config)) {
+      PerformanceMetrics.Add(config);
+      return true;
+    }
+
     return false;
   }
->>>>>>> baa143bd
 
   public bool HasBinaryPath(string path) {
     path = Utils.TryGetDirectoryName(path).ToLowerInvariant();
