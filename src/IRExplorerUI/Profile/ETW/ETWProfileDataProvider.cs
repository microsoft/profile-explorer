﻿// Copyright (c) Microsoft Corporation
// The Microsoft Corporation licenses this file to you under the MIT license.
// See the LICENSE file in the project root for more information.
using System;
using System.Collections.Concurrent;
using System.Collections.Generic;
using System.Diagnostics;
using System.Linq;
using System.Reflection.PortableExecutable;
using System.Runtime.InteropServices;
using System.Threading;
using System.Threading.Tasks;
using IRExplorerCore;
using IRExplorerUI.Compilers;
using IRExplorerUI.Compilers.ASM;

namespace IRExplorerUI.Profile;

public sealed class ETWProfileDataProvider : IProfileDataProvider, IDisposable {
  private const int IMAGE_LOCK_COUNT = 64;
  private const int PROGRESS_UPDATE_INTERVAL = 131072; // Progress UI update after pow2 N samples.
  [ThreadStatic]
  private static ProfileImage prevImage_;
  [ThreadStatic]
  private static ModuleInfo prevModule_;
  private ProfileDataProviderOptions options_;
  private ProfileDataReport report_;
  private ISession session_;
  private ICompilerInfoProvider compilerInfo_;
  private ProfileData profileData_;
  private object lockObject_;
  private object[] imageLocks_;
  private ConcurrentDictionary<int, ModuleInfo> imageModuleMap_;
  private ConcurrentDictionary<int, Task<ModuleInfo>> imageModuleLoadTasks_;
  private int currentSampleIndex_;

  public ETWProfileDataProvider(ISession session) {
    session_ = session;
    profileData_ = new ProfileData();

    // Data structs used for module loading.
    lockObject_ = new object();
    imageModuleMap_ = new ConcurrentDictionary<int, ModuleInfo>();
    imageModuleLoadTasks_ = new ConcurrentDictionary<int, Task<ModuleInfo>>();
    imageLocks_ = new object[IMAGE_LOCK_COUNT];

    for (int i = 0; i < imageLocks_.Length; i++) {
      imageLocks_[i] = new object();
    }
  }

  public static async Task<List<ProcessSummary>>
    FindTraceProcesses(string tracePath, ProfileDataProviderOptions options,
                       ProcessListProgressHandler progressCallback,
                       CancelableTask cancelableTask) {
    try {
      using var eventProcessor = new ETWEventProcessor(tracePath, options);
      return await Task.Run(() => eventProcessor.BuildProcessSummary(progressCallback, cancelableTask));
    }
    catch (Exception ex) {
      Trace.WriteLine($"Failed to open ETL file {tracePath}: {ex.Message}");
      return null;
    }
  }

  //private void ProcessInlineeSample(TimeSpan sampleWeight, long sampleOffset,
  //    IRTextFunction textFunction, ModuleInfo module) {
  //    return; //? TODO: Reimplement, this needs to have the inlined func still in the binary

  //    // Load current function.
  //    var loader = module.ModuleDocument.Loader;
  //    var result = loader.LoadSection(textFunction.Sections[^1]);
  //    var metadataTag = result.Function.GetTag<AssemblyMetadataTag>();
  //    bool hasInstrOffsetMetadata =
  //        metadataTag != null && metadataTag.OffsetToElementMap.Count > 0;

  //    if (hasInstrOffsetMetadata && !result.IsCached) {
  //        // Add source location debugInfo only once, can be slow.
  //        module.FunctionDebugInfo.AnnotateSourceLocations(result.Function, textFunction.Name);
  //    }

  //    // Try to find instr. referenced by RVA, then go over all inlinees.
  //    if (!hasInstrOffsetMetadata ||
  //        !metadataTag.OffsetToElementMap.TryGetValue(sampleOffset, out var rvaInstr)) {
  //        return;
  //    }

  //    var lineInfo = rvaInstr.GetTag<SourceLocationTag>();

  //    if (lineInfo == null || !lineInfo.HasInlinees) {
  //        return;
  //    }

  //    // For each inlinee, add the sample to its line.
  //    foreach (var inlinee in lineInfo.Inlinees) {
  //        if (!module.unmangledFuncNamesMap_.TryGetValue(inlinee.Function, out var inlineeTextFunc)) {
  //            // The function may have been inlined at all call sites
  //            // and not be found in the binary, make a dummy func. for it.
  //            inlineeTextFunc = new IRTextFunction(inlinee.Function);
  //            module.Summary.AddFunction(inlineeTextFunc);
  //            module.unmangledFuncNamesMap_[inlinee.Function] = inlineeTextFunc;
  //        }

  //        var inlineeProfile = profileData_.GetOrCreateFunctionProfile(
  //            inlineeTextFunc, inlinee.FilePath);
  //        inlineeProfile.AddLineSample(inlinee.Line, sampleWeight);
  //        inlineeProfile.Weight += sampleWeight;
  //    }
  //}

  public void Dispose() {
    //FunctionDebugInfo?.Dispose();
  }

  public async Task<ProfileData> LoadTraceAsync(string tracePath, List<int> processIds,
                                                ProfileDataProviderOptions options,
                                                SymbolFileSourceOptions symbolOptions,
                                                ProfileDataReport report,
                                                ProfileLoadProgressHandler progressCallback,
                                                CancelableTask cancelableTask) {
    UpdateProgress(progressCallback, ProfileLoadStage.TraceLoading, 0, 0);
    var sw = Stopwatch.StartNew();

    var rawProfile = await Task.Run(() => {
      int acceptedProcessId = processIds.Count == 1 ? processIds[0] : 0;
      symbolOptions.InsertSymbolPath(tracePath); // Include the trace path in the symbol search path.

      using var eventProcessor = new ETWEventProcessor(tracePath, options, acceptedProcessId);
      return eventProcessor.ProcessEvents(progressCallback, cancelableTask);
    });

<<<<<<< HEAD
        if (profile.FindProcess(processIds[0]) == null) {
            Trace.WriteLine($"Failed to find main process id {processIds[0]} in trace.");
            return null;
        }

        var result = await LoadTraceAsync(profile, processIds, options, symbolOptions,
                                          report, progressCallback, cancelableTask);
        profile.Dispose();
        return result;
    }
=======
    var result = await LoadTraceAsync(rawProfile, processIds, options, symbolOptions,
                                      report, progressCallback, cancelableTask);
    Trace.WriteLine($"LoadTraceAsync done in {sw.Elapsed}");
    rawProfile.Dispose();
    return result;
  }
>>>>>>> baa143bd

  public async Task<ProfileData> LoadTraceAsync(RawProfileData rawProfile, List<int> processIds,
                                                ProfileDataProviderOptions options,
                                                SymbolFileSourceOptions symbolOptions,
                                                ProfileDataReport report,
                                                ProfileLoadProgressHandler progressCallback,
                                                CancelableTask cancelableTask) {
    var mainProcess = rawProfile.FindProcess(processIds[0]);
    report_ = report;
    report_.Process = mainProcess;
    report.TraceInfo = rawProfile.TraceInfo;
    int mainProcessId = mainProcess.ProcessId;

    // Save process and thread info.
    profileData_.Process = mainProcess;

    foreach (int procId in processIds) {
      var proc = rawProfile.FindProcess(procId);

      if (proc != null) {
        profileData_.AddThreads(proc.Threads(rawProfile));
      }
    }

    // Save all modules to include the ones loaded in the kernel only,
    // which would show up in stack traces if kernel samples are enabled.
    profileData_.AddModules(rawProfile.Images);

    try {
      options_ = options;
      string imageName = Utils.TryGetFileNameWithoutExtension(mainProcess.ImageFileName);

      if (options.HasBinarySearchPaths) {
        symbolOptions.InsertSymbolPaths(options.BinarySearchPaths);
      }

      // The entire ETW processing must be done on the same thread.
      bool result = await Task.Run(async () => {
        Trace.WriteLine($"Init at {DateTime.Now}");
        var totalSw = Stopwatch.StartNew();

        // Start getting the function address data while the trace is loading.
        UpdateProgress(progressCallback, ProfileLoadStage.TraceLoading, 0, 0);
        ProfileImage prevImage = null;
        ModuleInfo prevModule = null;

        // Start getting the function address data while the trace is loading.
        Trace.WriteLine($"Start load at {DateTime.Now}");

        if (cancelableTask is {IsCanceled: true}) {
          return false;
        }

        rawProfile.PrintProcess(mainProcessId);
        //profile.PrintSamples(mainProcessId);

        await LoadBinaryAndDebugFiles(rawProfile, mainProcess, imageName,
                                      symbolOptions, progressCallback, cancelableTask);

        if (cancelableTask is {IsCanceled: true}) {
          return false;
        }

        // Start early load of all modules that are used by the binary
        // to reduce the wait time when resolving the stack frame functions.
        StartEarlyModuleLoad(rawProfile, mainProcess, symbolOptions);

        var sw = Stopwatch.StartNew();

        // Split sample processing in multiple chunk, each done by another thread.
        int chunks = Math.Min(24, Environment.ProcessorCount * 3 / 4);
#if DEBUG
        chunks = 1;
#endif
        int chunkSize = rawProfile.ComputeSampleChunkLength(chunks);

        Trace.WriteLine($"Using {chunks} threads");
        var tasks = new List<Task<List<(ProfileSample Sample, ResolvedProfileStack Stack)>>>();
        var taskScheduler = new ConcurrentExclusiveSchedulerPair(TaskScheduler.Default, chunks);
        var taskFactory = new TaskFactory(taskScheduler.ConcurrentScheduler);

        // Process the raw samples and stacks by resolving stack frame symbols
        // and creating the function profiles.
        var callTree = new ProfileCallTree();

        for (int k = 0; k < chunks; k++) {
          int start = Math.Min(k * chunkSize, rawProfile.Samples.Count);
          int end = Math.Min((k + 1) * chunkSize, rawProfile.Samples.Count);

          if (start == end) {
            continue;
          }

          tasks.Add(taskFactory.StartNew(() => {
            var chunkSamples = ProcessSamplesChunk(rawProfile, start, end,
                                                   processIds, options.IncludeKernelEvents, callTree,
                                                   symbolOptions, progressCallback, cancelableTask, chunks);
            return chunkSamples;
          }));
        }

<<<<<<< HEAD
                if (exeDocument == null) {
                    Trace.WriteLine($"Failed to find main EXE document");
                    exeDocument = new LoadedDocument(string.Empty, string.Empty, Guid.Empty);
                    exeDocument.Summary = new IRTextSummary(string.Empty);
                }
                else {
                    Trace.WriteLine($"Using exe document {exeDocument.ModuleName}");
                }

                session_.SessionState.MainDocument = exeDocument;
                await session_.SetupNewSession(exeDocument, otherDocuments);
            }
=======
        await Task.WhenAll(tasks.ToArray());

        // Collect samples from tasks.
        var samples = new List<(ProfileSample, ResolvedProfileStack)>[tasks.Count];
>>>>>>> baa143bd

        for (int k = 0; k < tasks.Count; k++) {
          samples[k] = tasks[k].Result;
        }

        // Merge the samples from all chunks and sort them by time.
        int totalSamples = 0;

        foreach (var chunkSamples in samples) {
          totalSamples += chunkSamples.Count;
        }

        profileData_.Samples.EnsureCapacity(totalSamples);

        foreach (var chunkSamples in samples) {
          profileData_.Samples.AddRange(chunkSamples);
        }

        if (profileData_.Samples != null) {
          profileData_.Samples.Sort((a, b) => a.Sample.Time.CompareTo(b.Sample.Time));
        }
        else {
          // Make an empty list to keep other parts happy.
          profileData_.Samples = new List<(ProfileSample Sample, ResolvedProfileStack Stack)>();
        }

        var sw2 = Stopwatch.StartNew();
        profileData_.ComputeThreadSampleRanges();
        profileData_.FilterFunctionProfile(new ProfileSampleFilter());

        Trace.WriteLine($"Done compute func profile/call tree in {sw2.Elapsed}");
        Trace.WriteLine($"Done processing samples in {sw.Elapsed}");

        if (rawProfile.PerformanceCountersEvents.Count > 0) {
          // Process performance counters.
          ProcessPerformanceCounters(rawProfile, processIds, symbolOptions, progressCallback, cancelableTask);
        }

        Trace.WriteLine($"Done in {totalSw.Elapsed}");
        return true;
      });

      if (cancelableTask is {IsCanceled: true}) {
        return null;
      }

      // Setup session documents.
      if (result) {
        var exeDocument = FindSessionDocuments(imageName, out var otherDocuments);

        if (exeDocument == null) {
          Trace.WriteLine("Failed to find main EXE document");
          return null;
        }

        Trace.WriteLine($"Using exe document {exeDocument.ModuleName}");
        session_.SessionState.MainDocument = exeDocument;
        await session_.SetupNewSession(exeDocument, otherDocuments);
      }

      if (cancelableTask is {IsCanceled: true}) {
        return null;
      }

      // Trace.WriteLine($"Frames: {Interlocked.Read(ref ResolvedProfileStack.frames_)}");
      // Trace.WriteLine($"Unique: {ResolvedProfileStack.uniqueFrames_.Count}");
      // Trace.Flush();

      return result ? profileData_ : null;
    }
    catch (Exception ex) {
      Trace.TraceError($"Exception loading profile: {ex.Message}");
      Trace.WriteLine(ex.StackTrace);
      Trace.Flush();
      return null;
    }
  }

  private List<(ProfileSample Sample, ResolvedProfileStack Stack)>
    ProcessSamplesChunk(RawProfileData rawProfile, int start, int end, List<int> processIds,
                        bool includeKernelEvents, ProfileCallTree callTree,
                        SymbolFileSourceOptions symbolOptions,
                        ProfileLoadProgressHandler progressCallback,
                        CancelableTask cancelableTask, int chunks) {
    int index = 0;
    var stackFuncts = new HashSet<IRTextFunction>();
    var stackModules = new HashSet<int>();
    var totalWeight = TimeSpan.Zero;
    var profileWeight = TimeSpan.Zero;
    var samples = new List<(ProfileSample Sample, ResolvedProfileStack Stack)>(end - start + 1);
    var sampleRefs = CollectionsMarshal.AsSpan(rawProfile.Samples).Slice(start, end - start);

    foreach (var sample in sampleRefs) {
      if (!includeKernelEvents && sample.IsKernelCode) {
        continue;
      }

      // Ignore other processes.
      var context = sample.GetContext(rawProfile);

      if (!processIds.Contains(context.ProcessId)) {
        continue;
      }

      // Update progress every pow2 N samples.
      if ((++index & PROGRESS_UPDATE_INTERVAL - 1) == 0) {
        if (cancelableTask is {IsCanceled: true}) {
          return samples;
        }

        int position = Interlocked.Add(ref currentSampleIndex_, PROGRESS_UPDATE_INTERVAL);
        UpdateProgress(progressCallback, ProfileLoadStage.TraceProcessing,
                       rawProfile.Samples.Count, position);

        ThreadPool.QueueUserWorkItem(state => {
          progressCallback(new ProfileLoadProgress(ProfileLoadStage.TraceProcessing) {
            Total = rawProfile.Samples.Count, Current = position
          });
        });
      }

      // Count time for each sample.
      var sampleWeight = sample.Weight;
      var stack = sample.GetStack(rawProfile);
      ResolvedProfileStack resolvedStack = null;

      // Count time in the profile image.
      totalWeight += sample.Weight;
      profileWeight += sample.Weight;

      // If no stack is associated, use a dummy stack that has
      // a single frame with the sample IP, which is sufficient
      // to count the sample in the proper function as exclusive time.
      if (stack.IsUnknown) {
        stack = new ProfileStack {
          ContextId = sample.ContextId,
          //? TODO: Avoid allocating a new array for each sample.
          FramePointers = new long[1] {sample.IP}
        };
      }

      // Process each stack frame to map it to a module:function
      // using the debug info. A stack is resolved only once, future
      // occurrences use the cached version.
      stackFuncts.Clear();
      stackModules.Clear();

      resolvedStack = stack.GetOptionalData() as ResolvedProfileStack;

      if (resolvedStack != null) {
        //ProcessResolvedStack(resolvedStack, sampleWeight, stackModules, stackFuncts);
      }
      else {
        resolvedStack = ProcessUnresolvedStack(stack, sampleWeight, context, rawProfile,
                                               stackModules, stackFuncts, symbolOptions);
        stack.SetOptionalData(resolvedStack); // Cache resolved stack.
      }

      samples.Add((sample, resolvedStack));
    }

    lock (lockObject_) {
      profileData_.TotalWeight += totalWeight;
      profileData_.ProfileWeight += profileWeight;
    }

    return samples;
  }

  private ResolvedProfileStack ProcessUnresolvedStack(ProfileStack stack, TimeSpan sampleWeight,
                                                      ProfileContext context, RawProfileData rawProfile,
                                                      HashSet<int> stackModules, HashSet<IRTextFunction> stackFuncts,
                                                      SymbolFileSourceOptions symbolOptions) {
    bool isTopFrame = true;
    var resolvedStack = new ResolvedProfileStack(stack.FrameCount, context);
    long[] stackFrames = stack.FramePointers;
    bool isManagedCode = false;
    int frameIndex = 0;
    int pointerSize = rawProfile.TraceInfo.PointerSize;

    //? TODO: Stacks with >256 frames are truncated, inclusive time computation is not right then
    //? for ex it never gets to main. Easy example is a quicksort impl
    for (; frameIndex < stackFrames.Length; frameIndex++) {
      long frameIp = stackFrames[frameIndex];
      ProfileImage frameImage = null;
      isManagedCode = false;
      bool isKernel = false;

      if (ETWEventProcessor.IsKernelAddress((ulong)frameIp, pointerSize)) {
        frameImage = rawProfile.FindImageForIP(frameIp, ETWEventProcessor.KernelProcessId);
        isKernel = true;
      }
      else {
        frameImage = rawProfile.FindImageForIP(frameIp, context.ProcessId);
      }

      if (frameImage == null) {
        // Check if it's a .NET method, the JITted code may not mapped to any module.
        if (rawProfile.HasManagedMethods(context.ProcessId)) {
          var managedFunc = rawProfile.FindManagedMethodForIP(frameIp, context.ProcessId);

          if (managedFunc != null) {
            frameImage = managedFunc.Image;
            isManagedCode = true;
          }
        }

        if (frameImage == null) {
          resolvedStack.AddFrame(frameIp, 0, ResolvedProfileStackFrameDetails.Unknown, frameIndex, stack);
          isTopFrame = false;
          continue;
        }
      }

      // Try to resolve the frame using the lists of processes/images and debug info.
      long frameRva = 0;
      long funcRva = 0;
      ModuleInfo module = null;
      FunctionDebugInfo funcDebugInfo = null;
      IRTextFunction textFunction = null;

      module = FindModuleInfo(rawProfile, frameImage, context.ProcessId, symbolOptions);

      if (module == null) {
        resolvedStack.AddFrame(frameIp, 0, ResolvedProfileStackFrameDetails.Unknown, frameIndex, stack);
        isTopFrame = false;
        continue;
      }

      if (isManagedCode) {
        frameRva = frameIp;
      }
      else {
        frameRva = frameIp - frameImage.BaseAddress;
      }

      // Find the function the sample belongs to.
      if (module.HasDebugInfo) {
        funcDebugInfo = module.FindFunctionDebugInfo(frameRva);
      }

      if (funcDebugInfo == null) {
        // No debug info available for the RVA, make a placeholder function
        // to have something to associate the sample with.
        textFunction = module.FindFunction(frameRva, out _);

        if (textFunction == null) {
          string placeholderName = $"{frameRva:X}";
          textFunction = module.AddPlaceholderFunction(placeholderName, frameRva);
        }

        funcDebugInfo = new FunctionDebugInfo(textFunction.Name, frameRva, 0);
      }

      // Find the corresponding text function in the module, which may
      // be set already above for placeholders.
      if (textFunction == null) {
        textFunction = module.FindFunction(funcDebugInfo.RVA, out bool isExternalFunc);

        if (textFunction == null) {
          resolvedStack.AddFrame(frameIp, 0, ResolvedProfileStackFrameDetails.Unknown, frameIndex, stack);
          isTopFrame = false;
          continue;
        }
      }

      // Create the function profile data, with the merged weight of all instances
      // of the func. across all call stacks.
      var resolvedFrame = new ResolvedProfileStackFrameDetails(funcDebugInfo, textFunction,
                                                               frameImage, module.IsManaged);
      resolvedStack.AddFrame(frameIp, frameRva, resolvedFrame, frameIndex, stack);
      isTopFrame = false;
    }

    return resolvedStack;
  }

  private LoadedDocument FindSessionDocuments(string imageName, out List<LoadedDocument> otherDocuments) {
    LoadedDocument exeDocument = null;
    otherDocuments = new List<LoadedDocument>();

    foreach (var module in imageModuleMap_.Values) {
      if (module.ModuleDocument == null) {
        continue;
      }

      if (Utils.IsExecutableFile(module.ModuleDocument.BinaryFile?.FilePath)) {
        if (exeDocument == null) {
          exeDocument = module.ModuleDocument;
        }
        else if (module.ModuleDocument.ModuleName.Contains(imageName, StringComparison.OrdinalIgnoreCase)) {
          // Pick the better match EXE.
          otherDocuments.Add(exeDocument);
          exeDocument = module.ModuleDocument;
          continue;
        }
      }

      otherDocuments.Add(module.ModuleDocument);

      if (module.DebugInfo != null) {
        // Used after profiling completes to unload debug info and free memory.
        profileData_.RegisterModuleDebugInfo(module.ModuleDocument.ModuleName, module.DebugInfo);
      }
    }

    return exeDocument;
  }

  private void UpdateProgress(ProfileLoadProgressHandler callback, ProfileLoadStage stage,
                              int total, int current, string optional = null) {
    if (callback != null) {
      ThreadPool.QueueUserWorkItem(state => {
        callback(new ProfileLoadProgress(stage) {
          Total = total, Current = current,
          Optional = optional
        });
      });
    }
  }

  private async Task LoadBinaryAndDebugFiles(RawProfileData rawProfile, ProfileProcess mainProcess,
                                             string mainImageName,
                                             SymbolFileSourceOptions symbolOptions,
                                             ProfileLoadProgressHandler progressCallback,
                                             CancelableTask cancelableTask) {
    var imageList = mainProcess.Images(rawProfile).ToList();
    int imageLimit = imageList.Count;

    // Locate the referenced binary files in parallel. This will download them
    // from the symbol server if not yet on local machine and enabled.
    UpdateProgress(progressCallback, ProfileLoadStage.BinaryLoading, imageLimit, 0);
    var binTaskList = new Task<BinaryFileSearchResult>[imageLimit];
    var pdbTaskList = new Task<DebugFileSearchResult>[imageLimit];

    for (int i = 0; i < imageLimit; i++) {
      var binaryFile = FromProfileImage(imageList[i]);
      binTaskList[i] = PEBinaryInfoProvider.LocateBinaryFile(binaryFile, symbolOptions);
      //? TODO: Immediately after bin download PDB can be too binTaskList[i].ContinueWith()
    }

    // Determine the compiler target for the new session.
    var irMode = IRMode.Default;

    for (int i = 0; i < imageLimit; i++) {
      if (cancelableTask is {IsCanceled: true}) {
        return;
      }

      Debug.Assert(binTaskList[i] != null);
      var binaryFile = await binTaskList[i].ConfigureAwait(false);

      if (irMode == IRMode.Default && binaryFile is {Found: true}) {
        var binaryInfo = binaryFile.BinaryFile;

        if (binaryInfo != null) {
          switch (binaryInfo.Architecture) {
            case Machine.Arm:
            case Machine.Arm64: {
              irMode = IRMode.ARM64;
              break;
            }
            case Machine.I386:
            case Machine.Amd64: {
              irMode = IRMode.x86_64;
              break;
            }
          }
        }
      }

      if (binaryFile.Found) {
        UpdateProgress(progressCallback, ProfileLoadStage.BinaryLoading, imageLimit, i,
                       Utils.TryGetFileName(binaryFile.BinaryFile.ImageName));
      }
    }

    // Start a new session in the proper ASM mode.
    await session_.StartNewSession(mainImageName, SessionKind.FileSession,
                                   new ASMCompilerInfoProvider(irMode, session_)).ConfigureAwait(false);

    // Locate the needed debug files, in parallel. This will download them
    // from the symbol server if not yet on local machine and enabled.
    int pdbCount = 0;
    int downloadedPdbCount = 0;

    for (int i = 0; i < imageLimit; i++) {
      if (cancelableTask is {IsCanceled: true}) {
        return;
      }

      var binaryFile = await binTaskList[i].ConfigureAwait(false);

      if (binaryFile is {Found: true}) {
        pdbTaskList[i] = session_.CompilerInfo.FindDebugInfoFile(binaryFile.FilePath);
        pdbCount++;
      }
    }

    UpdateProgress(progressCallback, ProfileLoadStage.SymbolLoading, pdbCount, 0);

    // Wait for the PDBs to be loaded.
    for (int i = 0; i < imageLimit; i++) {
      if (cancelableTask is {IsCanceled: true}) {
        return;
      }

      if (pdbTaskList[i] != null) {
        var pdbPath = await pdbTaskList[i].ConfigureAwait(false);
        downloadedPdbCount++;

        if (pdbPath.Found) {
          UpdateProgress(progressCallback, ProfileLoadStage.BinaryLoading, pdbCount, i,
                         Utils.TryGetFileName(pdbPath.SymbolFile.FileName));
        }
      }
    }
  }

  private void StartEarlyModuleLoad(RawProfileData rawProfile, ProfileProcess mainProcess,
                                    SymbolFileSourceOptions symbolOptions) {
    var imageList = mainProcess.Images(rawProfile).ToList();

    foreach (var image in imageList) {
      imageModuleLoadTasks_[image.Id] = Task.Run(() => {
        var imageModule = LoadModuleInfo(image, rawProfile, mainProcess.ProcessId, symbolOptions);
        imageModuleMap_.TryAdd(image.Id, imageModule);
        return imageModule;
      });
    }
  }

  private ModuleInfo LoadModuleInfo(ProfileImage image, RawProfileData rawProfile, int processId,
                                    SymbolFileSourceOptions symbolOptions) {
    var imageModule = new ModuleInfo(report_, session_);
    var imageDebugInfo = rawProfile.GetDebugInfoForImage(image, processId);

    if (imageDebugInfo != null) {
      imageDebugInfo.SymbolOptions = symbolOptions;
    }

    if (imageModule.Initialize(FromProfileImage(image), symbolOptions, imageDebugInfo).ConfigureAwait(false).
      GetAwaiter().GetResult()) {
      if (!imageModule.InitializeDebugInfo().ConfigureAwait(false).GetAwaiter().GetResult()) {
        Trace.TraceWarning($"Failed to load debug debugInfo for image: {image.FilePath}");
      }
    }

    return imageModule;
  }

  private bool IsAcceptedModule(string name) {
    if (!options_.HasBinaryNameWhitelist) {
      return true;
    }

    foreach (string file in options_.BinaryNameWhitelist) {
      string fileName = Utils.TryGetFileNameWithoutExtension(file);

      if (fileName.ToLowerInvariant() == name) {
        return true;
      }
    }

    return false;
  }

  private ModuleInfo FindModuleInfo(RawProfileData rawProfile, ProfileImage queryImage, int processId,
                                    SymbolFileSourceOptions symbolOptions) {
    // prevImage_/prevModule_ are TLS variables since this is called from multiple threads.
    if (queryImage == prevImage_) {
      return prevModule_;
    }

    if (!imageModuleMap_.TryGetValue(queryImage.Id, out var imageModule)) {
      Trace.TraceWarning($"Waiting for image: {queryImage.FilePath}");

      if (imageModuleLoadTasks_.ContainsKey(queryImage.Id)) {
        // Wait for module to load, started in StartEarlyModuleLoad.
        imageModule = imageModuleLoadTasks_[queryImage.Id].ConfigureAwait(false).GetAwaiter().GetResult();
      }
      else {
        // Load module on-demand, this usually happens with kernel images.
        lock (imageLocks_[queryImage.Id % IMAGE_LOCK_COUNT]) {
          if (imageModuleMap_.TryGetValue(queryImage.Id, out imageModule)) {
            return imageModule;
          }

          imageModule = LoadModuleInfo(queryImage, rawProfile, processId, symbolOptions);
          imageModuleMap_.TryAdd(queryImage.Id, imageModule);
        }
      }
    }

    prevImage_ = queryImage;
    prevModule_ = imageModule;
    return imageModule;
  }

  private void ProcessPerformanceCounters(RawProfileData rawProfile, List<int> processIds,
                                          SymbolFileSourceOptions symbolOptions,
                                          ProfileLoadProgressHandler progressCallback,
                                          CancelableTask cancelableTask) {
    // Register the counters found in the trace.
    foreach (var counter in rawProfile.PerformanceCounters) {
      profileData_.RegisterPerformanceCounter(counter);
    }

    // Try to register the metrics.
    int metricIndex = 1000;
    int index = 0;

    foreach (var metric in options_.PerformanceMetrics) {
      if (metric.IsEnabled) {
        profileData_.RegisterPerformanceMetric(metricIndex++, metric);
      }
    }

    //? TODO: Parallel
    currentSampleIndex_ = 0;
    Trace.WriteLine($"Start process PMC at {DateTime.Now}");
    var sw = Stopwatch.StartNew();

    foreach (var counter in rawProfile.PerformanceCountersEvents) {
      if ((++index & PROGRESS_UPDATE_INTERVAL - 1) == 0) { // Update progress every 128K samples.
        if (cancelableTask is {IsCanceled: true}) {
          break;
        }

        int position = Interlocked.Add(ref currentSampleIndex_, PROGRESS_UPDATE_INTERVAL);
        UpdateProgress(progressCallback, ProfileLoadStage.PerfCounterProcessing,
                       rawProfile.PerformanceCountersEvents.Count, position);
      }

      var context = counter.GetContext(rawProfile);

      if (!processIds.Contains(context.ProcessId)) {
        continue;
      }

      int managedBaseAddress = 0;
      var frameImage = rawProfile.FindImageForIP(counter.IP, context);

      if (frameImage == null) {
        if (rawProfile.HasManagedMethods(context.ProcessId)) {
          var managedFunc = rawProfile.FindManagedMethodForIP(counter.IP, context.ProcessId);

          if (managedFunc != null) {
            frameImage = managedFunc.Image;
            managedBaseAddress = 1;
          }
        }
      }

      if (frameImage != null) {
        lock (lockObject_) {
          profileData_.AddModuleCounter(frameImage.ModuleName, counter.CounterId, 1);
        }

        var module = FindModuleInfo(rawProfile, frameImage, context.ProcessId, symbolOptions);

        if (module == null) {
          continue;
        }

        if (!module.Initialized || !module.HasDebugInfo) {
          //Trace.WriteLine($"Uninitialized module {image.FileName}");
          continue;
        }

        long frameRva = 0;
        long funcRva = 0;
        string funcName = null;
        FunctionDebugInfo funcInfo = null;

        if (managedBaseAddress != 0) {
          frameRva = counter.IP;
          funcInfo = module.FindFunctionDebugInfo(frameRva);
        }
        else {
          frameRva = counter.IP - frameImage.BaseAddress;
          funcInfo = module.FindFunctionDebugInfo(frameRva);
        }

        if (funcInfo != null) {
          funcName = funcInfo.Name;
          funcRva = funcInfo.RVA;
        }

        if (funcName == null) {
          continue;
        }

        var textFunction = module.FindFunction(funcRva, out bool isExternalFunc);

        if (textFunction != null) {
          long offset = frameRva - funcRva;

          FunctionProfileData profile = null;

          //? TODO: Use RW lock
          lock (lockObject_) {
            profile = profileData_.GetOrCreateFunctionProfile(textFunction, funcInfo);
          }

          profile.AddCounterSample(offset, counter.CounterId, 1);
        }
      }

      profileData_.Events.Add((counter, null));
    }

    Trace.WriteLine($"Done process PMC in {sw.Elapsed}");
  }

  private BinaryFileDescriptor FromProfileImage(ProfileImage image) {
    return new BinaryFileDescriptor {
      ImageName = image.ModuleName,
      ImagePath = image.FilePath,
      Checksum = image.Checksum,
      TimeStamp = image.TimeStamp,
      ImageSize = image.Size
    };
  }
}<|MERGE_RESOLUTION|>--- conflicted
+++ resolved
@@ -129,7 +129,6 @@
       return eventProcessor.ProcessEvents(progressCallback, cancelableTask);
     });
 
-<<<<<<< HEAD
         if (profile.FindProcess(processIds[0]) == null) {
             Trace.WriteLine($"Failed to find main process id {processIds[0]} in trace.");
             return null;
@@ -140,14 +139,6 @@
         profile.Dispose();
         return result;
     }
-=======
-    var result = await LoadTraceAsync(rawProfile, processIds, options, symbolOptions,
-                                      report, progressCallback, cancelableTask);
-    Trace.WriteLine($"LoadTraceAsync done in {sw.Elapsed}");
-    rawProfile.Dispose();
-    return result;
-  }
->>>>>>> baa143bd
 
   public async Task<ProfileData> LoadTraceAsync(RawProfileData rawProfile, List<int> processIds,
                                                 ProfileDataProviderOptions options,
@@ -249,7 +240,60 @@
           }));
         }
 
-<<<<<<< HEAD
+        await Task.WhenAll(tasks.ToArray());
+
+        // Collect samples from tasks.
+        var samples = new List<(ProfileSample, ResolvedProfileStack)>[tasks.Count];
+
+        for (int k = 0; k < tasks.Count; k++) {
+          samples[k] = tasks[k].Result;
+        }
+
+        // Merge the samples from all chunks and sort them by time.
+        int totalSamples = 0;
+
+        foreach (var chunkSamples in samples) {
+          totalSamples += chunkSamples.Count;
+        }
+
+        profileData_.Samples.EnsureCapacity(totalSamples);
+
+        foreach (var chunkSamples in samples) {
+          profileData_.Samples.AddRange(chunkSamples);
+        }
+
+        if (profileData_.Samples != null) {
+          profileData_.Samples.Sort((a, b) => a.Sample.Time.CompareTo(b.Sample.Time));
+        }
+        else {
+          // Make an empty list to keep other parts happy.
+          profileData_.Samples = new List<(ProfileSample Sample, ResolvedProfileStack Stack)>();
+        }
+
+        var sw2 = Stopwatch.StartNew();
+        profileData_.ComputeThreadSampleRanges();
+        profileData_.FilterFunctionProfile(new ProfileSampleFilter());
+
+        Trace.WriteLine($"Done compute func profile/call tree in {sw2.Elapsed}");
+        Trace.WriteLine($"Done processing samples in {sw.Elapsed}");
+
+        if (rawProfile.PerformanceCountersEvents.Count > 0) {
+          // Process performance counters.
+          ProcessPerformanceCounters(rawProfile, processIds, symbolOptions, progressCallback, cancelableTask);
+        }
+
+        Trace.WriteLine($"Done in {totalSw.Elapsed}");
+        return true;
+      });
+
+      if (cancelableTask is {IsCanceled: true}) {
+        return null;
+      }
+
+      // Setup session documents.
+      if (result) {
+        var exeDocument = FindSessionDocuments(imageName, out var otherDocuments);
+
                 if (exeDocument == null) {
                     Trace.WriteLine($"Failed to find main EXE document");
                     exeDocument = new LoadedDocument(string.Empty, string.Empty, Guid.Empty);
@@ -262,71 +306,6 @@
                 session_.SessionState.MainDocument = exeDocument;
                 await session_.SetupNewSession(exeDocument, otherDocuments);
             }
-=======
-        await Task.WhenAll(tasks.ToArray());
-
-        // Collect samples from tasks.
-        var samples = new List<(ProfileSample, ResolvedProfileStack)>[tasks.Count];
->>>>>>> baa143bd
-
-        for (int k = 0; k < tasks.Count; k++) {
-          samples[k] = tasks[k].Result;
-        }
-
-        // Merge the samples from all chunks and sort them by time.
-        int totalSamples = 0;
-
-        foreach (var chunkSamples in samples) {
-          totalSamples += chunkSamples.Count;
-        }
-
-        profileData_.Samples.EnsureCapacity(totalSamples);
-
-        foreach (var chunkSamples in samples) {
-          profileData_.Samples.AddRange(chunkSamples);
-        }
-
-        if (profileData_.Samples != null) {
-          profileData_.Samples.Sort((a, b) => a.Sample.Time.CompareTo(b.Sample.Time));
-        }
-        else {
-          // Make an empty list to keep other parts happy.
-          profileData_.Samples = new List<(ProfileSample Sample, ResolvedProfileStack Stack)>();
-        }
-
-        var sw2 = Stopwatch.StartNew();
-        profileData_.ComputeThreadSampleRanges();
-        profileData_.FilterFunctionProfile(new ProfileSampleFilter());
-
-        Trace.WriteLine($"Done compute func profile/call tree in {sw2.Elapsed}");
-        Trace.WriteLine($"Done processing samples in {sw.Elapsed}");
-
-        if (rawProfile.PerformanceCountersEvents.Count > 0) {
-          // Process performance counters.
-          ProcessPerformanceCounters(rawProfile, processIds, symbolOptions, progressCallback, cancelableTask);
-        }
-
-        Trace.WriteLine($"Done in {totalSw.Elapsed}");
-        return true;
-      });
-
-      if (cancelableTask is {IsCanceled: true}) {
-        return null;
-      }
-
-      // Setup session documents.
-      if (result) {
-        var exeDocument = FindSessionDocuments(imageName, out var otherDocuments);
-
-        if (exeDocument == null) {
-          Trace.WriteLine("Failed to find main EXE document");
-          return null;
-        }
-
-        Trace.WriteLine($"Using exe document {exeDocument.ModuleName}");
-        session_.SessionState.MainDocument = exeDocument;
-        await session_.SetupNewSession(exeDocument, otherDocuments);
-      }
 
       if (cancelableTask is {IsCanceled: true}) {
         return null;
