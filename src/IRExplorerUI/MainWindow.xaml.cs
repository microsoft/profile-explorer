--- conflicted
+++ resolved
@@ -409,11 +409,8 @@
         private async void Window_Loaded(object sender, RoutedEventArgs e) {
             SectionPanel.OpenSection += SectionPanel_OpenSection;
             SectionPanel.EnterDiffMode += SectionPanel_EnterDiffMode;
-<<<<<<< HEAD
+            SectionPanel.SyncDiffedDocumentsChanged += SectionPanel_SyncDiffedDocumentsChanged;
             SectionPanel.DisplayCallGraph += SectionPanel_DisplayCallGraph;
-=======
-            SectionPanel.SyncDiffedDocumentsChanged += SectionPanel_SyncDiffedDocumentsChanged;
->>>>>>> 80851bc1
             SearchResultsPanel.OpenSection += SectionPanel_OpenSection;
 
             RegisterDefaultToolPanels();
